// SPDX-License-Identifier: GPL-2.0
/*
 * Implementation of the symbol table type.
 *
 * Author : Stephen Smalley, <stephen.smalley.work@gmail.com>
 */

#include <linux/kernel.h>
#include <linux/string.h>
#include <linux/errno.h>
#include "symtab.h"

static unsigned int symhash(const void *key)
{
<<<<<<< HEAD
	const char *p, *keyp;
	unsigned int size;
	unsigned int val;

	val = 0;
	keyp = key;
	size = strlen(keyp);
	for (p = keyp; (p - keyp) < size; p++)
		val = (val << 4 | (val >> (8 * sizeof(unsigned int) - 4))) ^
		      (*p);
	return val;
=======
	/*
	 * djb2a
	 * Public domain from cdb v0.75
	 */
	unsigned int hash = 5381;
	unsigned char c;

	while ((c = *(const unsigned char *)key++))
		hash = ((hash << 5) + hash) ^ c;

	return hash;
>>>>>>> 0c383648
}

static int symcmp(const void *key1, const void *key2)
{
	const char *keyp1, *keyp2;

	keyp1 = key1;
	keyp2 = key2;
	return strcmp(keyp1, keyp2);
}

static const struct hashtab_key_params symtab_key_params = {
	.hash = symhash,
	.cmp = symcmp,
};

int symtab_init(struct symtab *s, u32 size)
{
	s->nprim = 0;
	return hashtab_init(&s->table, size);
}

int symtab_insert(struct symtab *s, char *name, void *datum)
{
	return hashtab_insert(&s->table, name, datum, symtab_key_params);
}

void *symtab_search(struct symtab *s, const char *name)
{
	return hashtab_search(&s->table, name, symtab_key_params);
}<|MERGE_RESOLUTION|>--- conflicted
+++ resolved
@@ -12,19 +12,6 @@
 
 static unsigned int symhash(const void *key)
 {
-<<<<<<< HEAD
-	const char *p, *keyp;
-	unsigned int size;
-	unsigned int val;
-
-	val = 0;
-	keyp = key;
-	size = strlen(keyp);
-	for (p = keyp; (p - keyp) < size; p++)
-		val = (val << 4 | (val >> (8 * sizeof(unsigned int) - 4))) ^
-		      (*p);
-	return val;
-=======
 	/*
 	 * djb2a
 	 * Public domain from cdb v0.75
@@ -36,7 +23,6 @@
 		hash = ((hash << 5) + hash) ^ c;
 
 	return hash;
->>>>>>> 0c383648
 }
 
 static int symcmp(const void *key1, const void *key2)
