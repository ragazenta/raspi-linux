--- conflicted
+++ resolved
@@ -1540,14 +1540,13 @@
 			return -EFAULT;
 		return kvm_vm_ioctl_mte_copy_tags(kvm, &copy_tags);
 	}
-<<<<<<< HEAD
 	case KVM_ARM_SET_COUNTER_OFFSET: {
 		struct kvm_arm_counter_offset offset;
 
 		if (copy_from_user(&offset, argp, sizeof(offset)))
 			return -EFAULT;
 		return kvm_vm_ioctl_set_counter_offset(kvm, &offset);
-=======
+	}
 	case KVM_HAS_DEVICE_ATTR: {
 		if (copy_from_user(&attr, argp, sizeof(attr)))
 			return -EFAULT;
@@ -1559,7 +1558,6 @@
 			return -EFAULT;
 
 		return kvm_vm_set_attr(kvm, &attr);
->>>>>>> c5284f6d
 	}
 	default:
 		return -EINVAL;
