/* SPDX-License-Identifier: GPL-2.0 */
/* Xen-specific pieces of head.S, intended to be included in the right
	place in head.S */

#ifdef CONFIG_XEN

#include <linux/elfnote.h>
#include <linux/init.h>

#include <asm/boot.h>
#include <asm/asm.h>
#include <asm/msr.h>
#include <asm/page_types.h>
<<<<<<< HEAD
=======
#include <asm/percpu.h>
>>>>>>> 661e50bc
#include <asm/unwind_hints.h>

#include <xen/interface/elfnote.h>
#include <xen/interface/features.h>
#include <xen/interface/xen.h>
#include <xen/interface/xen-mca.h>
#include <asm/xen/interface.h>

#ifdef CONFIG_XEN_PV
	__INIT
ENTRY(startup_xen)
	UNWIND_HINT_EMPTY
	cld

	/* Clear .bss */
	xor %eax,%eax
	mov $__bss_start, %_ASM_DI
	mov $__bss_stop, %_ASM_CX
	sub %_ASM_DI, %_ASM_CX
	shr $__ASM_SEL(2, 3), %_ASM_CX
	rep __ASM_SIZE(stos)

	mov %_ASM_SI, xen_start_info
	mov $init_thread_union+THREAD_SIZE, %_ASM_SP

<<<<<<< HEAD
=======
#ifdef CONFIG_X86_64
	/* Set up %gs.
	 *
	 * The base of %gs always points to the bottom of the irqstack
	 * union.  If the stack protector canary is enabled, it is
	 * located at %gs:40.  Note that, on SMP, the boot cpu uses
	 * init data section till per cpu areas are set up.
	 */
	movl	$MSR_GS_BASE,%ecx
	movq	$INIT_PER_CPU_VAR(irq_stack_union),%rax
	cdq
	wrmsr
#endif

>>>>>>> 661e50bc
	jmp xen_start_kernel
END(startup_xen)
	__FINIT
#endif

.pushsection .text
	.balign PAGE_SIZE
ENTRY(hypercall_page)
	.rept (PAGE_SIZE / 32)
		UNWIND_HINT_EMPTY
		.skip 32
	.endr

#define HYPERCALL(n) \
	.equ xen_hypercall_##n, hypercall_page + __HYPERVISOR_##n * 32; \
	.type xen_hypercall_##n, @function; .size xen_hypercall_##n, 32
#include <asm/xen-hypercalls.h>
#undef HYPERCALL
END(hypercall_page)
.popsection

	ELFNOTE(Xen, XEN_ELFNOTE_GUEST_OS,       .asciz "linux")
	ELFNOTE(Xen, XEN_ELFNOTE_GUEST_VERSION,  .asciz "2.6")
	ELFNOTE(Xen, XEN_ELFNOTE_XEN_VERSION,    .asciz "xen-3.0")
#ifdef CONFIG_X86_32
	ELFNOTE(Xen, XEN_ELFNOTE_VIRT_BASE,      _ASM_PTR __PAGE_OFFSET)
#else
	ELFNOTE(Xen, XEN_ELFNOTE_VIRT_BASE,      _ASM_PTR __START_KERNEL_map)
	/* Map the p2m table to a 512GB-aligned user address. */
	ELFNOTE(Xen, XEN_ELFNOTE_INIT_P2M,       .quad (PUD_SIZE * PTRS_PER_PUD))
#endif
#ifdef CONFIG_XEN_PV
	ELFNOTE(Xen, XEN_ELFNOTE_ENTRY,          _ASM_PTR startup_xen)
#endif
	ELFNOTE(Xen, XEN_ELFNOTE_HYPERCALL_PAGE, _ASM_PTR hypercall_page)
	ELFNOTE(Xen, XEN_ELFNOTE_FEATURES,
		.ascii "!writable_page_tables|pae_pgdir_above_4gb")
	ELFNOTE(Xen, XEN_ELFNOTE_SUPPORTED_FEATURES,
		.long (1 << XENFEAT_writable_page_tables) | (1 << XENFEAT_dom0))
	ELFNOTE(Xen, XEN_ELFNOTE_PAE_MODE,       .asciz "yes")
	ELFNOTE(Xen, XEN_ELFNOTE_LOADER,         .asciz "generic")
	ELFNOTE(Xen, XEN_ELFNOTE_L1_MFN_VALID,
		.quad _PAGE_PRESENT; .quad _PAGE_PRESENT)
	ELFNOTE(Xen, XEN_ELFNOTE_SUSPEND_CANCEL, .long 1)
	ELFNOTE(Xen, XEN_ELFNOTE_MOD_START_PFN,  .long 1)
	ELFNOTE(Xen, XEN_ELFNOTE_HV_START_LOW,   _ASM_PTR __HYPERVISOR_VIRT_START)
	ELFNOTE(Xen, XEN_ELFNOTE_PADDR_OFFSET,   _ASM_PTR 0)

#endif /*CONFIG_XEN */<|MERGE_RESOLUTION|>--- conflicted
+++ resolved
@@ -11,10 +11,7 @@
 #include <asm/asm.h>
 #include <asm/msr.h>
 #include <asm/page_types.h>
-<<<<<<< HEAD
-=======
 #include <asm/percpu.h>
->>>>>>> 661e50bc
 #include <asm/unwind_hints.h>
 
 #include <xen/interface/elfnote.h>
@@ -40,8 +37,6 @@
 	mov %_ASM_SI, xen_start_info
 	mov $init_thread_union+THREAD_SIZE, %_ASM_SP
 
-<<<<<<< HEAD
-=======
 #ifdef CONFIG_X86_64
 	/* Set up %gs.
 	 *
@@ -56,7 +51,6 @@
 	wrmsr
 #endif
 
->>>>>>> 661e50bc
 	jmp xen_start_kernel
 END(startup_xen)
 	__FINIT
