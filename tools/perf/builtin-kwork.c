--- conflicted
+++ resolved
@@ -2230,11 +2230,7 @@
 	perf_kwork__top_report(kwork);
 
 out:
-<<<<<<< HEAD
-	free(kwork->top_stat.cpus_runtime);
-=======
 	zfree(&kwork->top_stat.cpus_runtime);
->>>>>>> 0c383648
 	return ret;
 }
 
