#ifndef __KVM_HOST_H
#define __KVM_HOST_H

/*
 * This work is licensed under the terms of the GNU GPL, version 2.  See
 * the COPYING file in the top-level directory.
 */

#include <linux/types.h>
#include <linux/hardirq.h>
#include <linux/list.h>
#include <linux/mutex.h>
#include <linux/spinlock.h>
#include <linux/signal.h>
#include <linux/sched.h>
#include <linux/bug.h>
#include <linux/mm.h>
#include <linux/mmu_notifier.h>
#include <linux/preempt.h>
#include <linux/msi.h>
#include <linux/slab.h>
#include <linux/rcupdate.h>
#include <linux/ratelimit.h>
#include <linux/err.h>
#include <linux/irqflags.h>
#include <linux/context_tracking.h>
#include <asm/signal.h>

#include <linux/kvm.h>
#include <linux/kvm_para.h>

#include <linux/kvm_types.h>

#include <asm/kvm_host.h>

#ifndef KVM_MMIO_SIZE
#define KVM_MMIO_SIZE 8
#endif

/*
 * The bit 16 ~ bit 31 of kvm_memory_region::flags are internally used
 * in kvm, other bits are visible for userspace which are defined in
 * include/linux/kvm_h.
 */
#define KVM_MEMSLOT_INVALID	(1UL << 16)

/* Two fragments for cross MMIO pages. */
#define KVM_MAX_MMIO_FRAGMENTS	2

/*
 * For the normal pfn, the highest 12 bits should be zero,
 * so we can mask bit 62 ~ bit 52  to indicate the error pfn,
 * mask bit 63 to indicate the noslot pfn.
 */
#define KVM_PFN_ERR_MASK	(0x7ffULL << 52)
#define KVM_PFN_ERR_NOSLOT_MASK	(0xfffULL << 52)
#define KVM_PFN_NOSLOT		(0x1ULL << 63)

#define KVM_PFN_ERR_FAULT	(KVM_PFN_ERR_MASK)
#define KVM_PFN_ERR_HWPOISON	(KVM_PFN_ERR_MASK + 1)
#define KVM_PFN_ERR_RO_FAULT	(KVM_PFN_ERR_MASK + 2)

/*
 * error pfns indicate that the gfn is in slot but faild to
 * translate it to pfn on host.
 */
static inline bool is_error_pfn(pfn_t pfn)
{
	return !!(pfn & KVM_PFN_ERR_MASK);
}

/*
 * error_noslot pfns indicate that the gfn can not be
 * translated to pfn - it is not in slot or failed to
 * translate it to pfn.
 */
static inline bool is_error_noslot_pfn(pfn_t pfn)
{
	return !!(pfn & KVM_PFN_ERR_NOSLOT_MASK);
}

/* noslot pfn indicates that the gfn is not in slot. */
static inline bool is_noslot_pfn(pfn_t pfn)
{
	return pfn == KVM_PFN_NOSLOT;
}

/*
 * architectures with KVM_HVA_ERR_BAD other than PAGE_OFFSET (e.g. s390)
 * provide own defines and kvm_is_error_hva
 */
#ifndef KVM_HVA_ERR_BAD

#define KVM_HVA_ERR_BAD		(PAGE_OFFSET)
#define KVM_HVA_ERR_RO_BAD	(PAGE_OFFSET + PAGE_SIZE)

static inline bool kvm_is_error_hva(unsigned long addr)
{
	return addr >= PAGE_OFFSET;
}

#endif

#define KVM_ERR_PTR_BAD_PAGE	(ERR_PTR(-ENOENT))

static inline bool is_error_page(struct page *page)
{
	return IS_ERR(page);
}

/*
 * vcpu->requests bit members
 */
#define KVM_REQ_TLB_FLUSH          0
#define KVM_REQ_MIGRATE_TIMER      1
#define KVM_REQ_REPORT_TPR_ACCESS  2
#define KVM_REQ_MMU_RELOAD         3
#define KVM_REQ_TRIPLE_FAULT       4
#define KVM_REQ_PENDING_TIMER      5
#define KVM_REQ_UNHALT             6
#define KVM_REQ_MMU_SYNC           7
#define KVM_REQ_CLOCK_UPDATE       8
#define KVM_REQ_KICK               9
#define KVM_REQ_DEACTIVATE_FPU    10
#define KVM_REQ_EVENT             11
#define KVM_REQ_APF_HALT          12
#define KVM_REQ_STEAL_UPDATE      13
#define KVM_REQ_NMI               14
#define KVM_REQ_PMU               15
#define KVM_REQ_PMI               16
#define KVM_REQ_WATCHDOG          17
#define KVM_REQ_MASTERCLOCK_UPDATE 18
#define KVM_REQ_MCLOCK_INPROGRESS 19
#define KVM_REQ_EPR_EXIT          20
#define KVM_REQ_SCAN_IOAPIC       21
#define KVM_REQ_GLOBAL_CLOCK_UPDATE 22

#define KVM_USERSPACE_IRQ_SOURCE_ID		0
#define KVM_IRQFD_RESAMPLE_IRQ_SOURCE_ID	1

struct kvm;
struct kvm_vcpu;
extern struct kmem_cache *kvm_vcpu_cache;

extern spinlock_t kvm_lock;
extern struct list_head vm_list;

struct kvm_io_range {
	gpa_t addr;
	int len;
	struct kvm_io_device *dev;
};

#define NR_IOBUS_DEVS 1000

struct kvm_io_bus {
	int dev_count;
	int ioeventfd_count;
	struct kvm_io_range range[];
};

enum kvm_bus {
	KVM_MMIO_BUS,
	KVM_PIO_BUS,
	KVM_VIRTIO_CCW_NOTIFY_BUS,
	KVM_NR_BUSES
};

int kvm_io_bus_write(struct kvm *kvm, enum kvm_bus bus_idx, gpa_t addr,
		     int len, const void *val);
int kvm_io_bus_write_cookie(struct kvm *kvm, enum kvm_bus bus_idx, gpa_t addr,
			    int len, const void *val, long cookie);
int kvm_io_bus_read(struct kvm *kvm, enum kvm_bus bus_idx, gpa_t addr, int len,
		    void *val);
int kvm_io_bus_read_cookie(struct kvm *kvm, enum kvm_bus bus_idx, gpa_t addr,
			   int len, void *val, long cookie);
int kvm_io_bus_register_dev(struct kvm *kvm, enum kvm_bus bus_idx, gpa_t addr,
			    int len, struct kvm_io_device *dev);
int kvm_io_bus_unregister_dev(struct kvm *kvm, enum kvm_bus bus_idx,
			      struct kvm_io_device *dev);

#ifdef CONFIG_KVM_ASYNC_PF
struct kvm_async_pf {
	struct work_struct work;
	struct list_head link;
	struct list_head queue;
	struct kvm_vcpu *vcpu;
	struct mm_struct *mm;
	gva_t gva;
	unsigned long addr;
	struct kvm_arch_async_pf arch;
	bool   wakeup_all;
};

void kvm_clear_async_pf_completion_queue(struct kvm_vcpu *vcpu);
void kvm_check_async_pf_completion(struct kvm_vcpu *vcpu);
int kvm_setup_async_pf(struct kvm_vcpu *vcpu, gva_t gva, gfn_t gfn,
		       struct kvm_arch_async_pf *arch);
int kvm_async_pf_wakeup_all(struct kvm_vcpu *vcpu);
#endif

enum {
	OUTSIDE_GUEST_MODE,
	IN_GUEST_MODE,
	EXITING_GUEST_MODE,
	READING_SHADOW_PAGE_TABLES,
};

/*
 * Sometimes a large or cross-page mmio needs to be broken up into separate
 * exits for userspace servicing.
 */
struct kvm_mmio_fragment {
	gpa_t gpa;
	void *data;
	unsigned len;
};

struct kvm_vcpu {
	struct kvm *kvm;
#ifdef CONFIG_PREEMPT_NOTIFIERS
	struct preempt_notifier preempt_notifier;
#endif
	int cpu;
	int vcpu_id;
	int srcu_idx;
	int mode;
	unsigned long requests;
	unsigned long guest_debug;

	struct mutex mutex;
	struct kvm_run *run;

	int fpu_active;
	int guest_fpu_loaded, guest_xcr0_loaded;
	wait_queue_head_t wq;
	struct pid *pid;
	int sigset_active;
	sigset_t sigset;
	struct kvm_vcpu_stat stat;

#ifdef CONFIG_HAS_IOMEM
	int mmio_needed;
	int mmio_read_completed;
	int mmio_is_write;
	int mmio_cur_fragment;
	int mmio_nr_fragments;
	struct kvm_mmio_fragment mmio_fragments[KVM_MAX_MMIO_FRAGMENTS];
#endif

#ifdef CONFIG_KVM_ASYNC_PF
	struct {
		u32 queued;
		struct list_head queue;
		struct list_head done;
		spinlock_t lock;
	} async_pf;
#endif

#ifdef CONFIG_HAVE_KVM_CPU_RELAX_INTERCEPT
	/*
	 * Cpu relax intercept or pause loop exit optimization
	 * in_spin_loop: set when a vcpu does a pause loop exit
	 *  or cpu relax intercepted.
	 * dy_eligible: indicates whether vcpu is eligible for directed yield.
	 */
	struct {
		bool in_spin_loop;
		bool dy_eligible;
	} spin_loop;
#endif
	bool preempted;
	struct kvm_vcpu_arch arch;
};

static inline int kvm_vcpu_exiting_guest_mode(struct kvm_vcpu *vcpu)
{
	return cmpxchg(&vcpu->mode, IN_GUEST_MODE, EXITING_GUEST_MODE);
}

/*
 * Some of the bitops functions do not support too long bitmaps.
 * This number must be determined not to exceed such limits.
 */
#define KVM_MEM_MAX_NR_PAGES ((1UL << 31) - 1)

struct kvm_memory_slot {
	gfn_t base_gfn;
	unsigned long npages;
	unsigned long *dirty_bitmap;
	struct kvm_arch_memory_slot arch;
	unsigned long userspace_addr;
	u32 flags;
	short id;
};

static inline unsigned long kvm_dirty_bitmap_bytes(struct kvm_memory_slot *memslot)
{
	return ALIGN(memslot->npages, BITS_PER_LONG) / 8;
}

struct kvm_kernel_irq_routing_entry {
	u32 gsi;
	u32 type;
	int (*set)(struct kvm_kernel_irq_routing_entry *e,
		   struct kvm *kvm, int irq_source_id, int level,
		   bool line_status);
	union {
		struct {
			unsigned irqchip;
			unsigned pin;
		} irqchip;
		struct msi_msg msi;
	};
	struct hlist_node link;
};

#ifdef CONFIG_HAVE_KVM_IRQ_ROUTING

struct kvm_irq_routing_table {
	int chip[KVM_NR_IRQCHIPS][KVM_IRQCHIP_NUM_PINS];
	struct kvm_kernel_irq_routing_entry *rt_entries;
	u32 nr_rt_entries;
	/*
	 * Array indexed by gsi. Each entry contains list of irq chips
	 * the gsi is connected to.
	 */
	struct hlist_head map[0];
};

#else

struct kvm_irq_routing_table {};

#endif

#ifndef KVM_PRIVATE_MEM_SLOTS
#define KVM_PRIVATE_MEM_SLOTS 0
#endif

#ifndef KVM_MEM_SLOTS_NUM
#define KVM_MEM_SLOTS_NUM (KVM_USER_MEM_SLOTS + KVM_PRIVATE_MEM_SLOTS)
#endif

/*
 * Note:
 * memslots are not sorted by id anymore, please use id_to_memslot()
 * to get the memslot by its id.
 */
struct kvm_memslots {
	u64 generation;
	struct kvm_memory_slot memslots[KVM_MEM_SLOTS_NUM];
	/* The mapping table from slot id to the index in memslots[]. */
	short id_to_index[KVM_MEM_SLOTS_NUM];
};

struct kvm {
	spinlock_t mmu_lock;
	struct mutex slots_lock;
	struct mm_struct *mm; /* userspace tied to this vm */
	struct kvm_memslots *memslots;
	struct srcu_struct srcu;
#ifdef CONFIG_KVM_APIC_ARCHITECTURE
	u32 bsp_vcpu_id;
#endif
	struct kvm_vcpu *vcpus[KVM_MAX_VCPUS];
	atomic_t online_vcpus;
	int last_boosted_vcpu;
	struct list_head vm_list;
	struct mutex lock;
	struct kvm_io_bus *buses[KVM_NR_BUSES];
#ifdef CONFIG_HAVE_KVM_EVENTFD
	struct {
		spinlock_t        lock;
		struct list_head  items;
		struct list_head  resampler_list;
		struct mutex      resampler_lock;
	} irqfds;
	struct list_head ioeventfds;
#endif
	struct kvm_vm_stat stat;
	struct kvm_arch arch;
	atomic_t users_count;
#ifdef KVM_COALESCED_MMIO_PAGE_OFFSET
	struct kvm_coalesced_mmio_ring *coalesced_mmio_ring;
	spinlock_t ring_lock;
	struct list_head coalesced_zones;
#endif

	struct mutex irq_lock;
#ifdef CONFIG_HAVE_KVM_IRQCHIP
	/*
	 * Update side is protected by irq_lock and,
	 * if configured, irqfds.lock.
	 */
	struct kvm_irq_routing_table __rcu *irq_routing;
	struct hlist_head mask_notifier_list;
	struct hlist_head irq_ack_notifier_list;
#endif

#if defined(CONFIG_MMU_NOTIFIER) && defined(KVM_ARCH_WANT_MMU_NOTIFIER)
	struct mmu_notifier mmu_notifier;
	unsigned long mmu_notifier_seq;
	long mmu_notifier_count;
#endif
	long tlbs_dirty;
	struct list_head devices;
};

#define kvm_err(fmt, ...) \
	pr_err("kvm [%i]: " fmt, task_pid_nr(current), ## __VA_ARGS__)
#define kvm_info(fmt, ...) \
	pr_info("kvm [%i]: " fmt, task_pid_nr(current), ## __VA_ARGS__)
#define kvm_debug(fmt, ...) \
	pr_debug("kvm [%i]: " fmt, task_pid_nr(current), ## __VA_ARGS__)
#define kvm_pr_unimpl(fmt, ...) \
	pr_err_ratelimited("kvm [%i]: " fmt, \
			   task_tgid_nr(current), ## __VA_ARGS__)

/* The guest did something we don't support. */
#define vcpu_unimpl(vcpu, fmt, ...)					\
	kvm_pr_unimpl("vcpu%i " fmt, (vcpu)->vcpu_id, ## __VA_ARGS__)

static inline struct kvm_vcpu *kvm_get_vcpu(struct kvm *kvm, int i)
{
	smp_rmb();
	return kvm->vcpus[i];
}

#define kvm_for_each_vcpu(idx, vcpup, kvm) \
	for (idx = 0; \
	     idx < atomic_read(&kvm->online_vcpus) && \
	     (vcpup = kvm_get_vcpu(kvm, idx)) != NULL; \
	     idx++)

#define kvm_for_each_memslot(memslot, slots)	\
	for (memslot = &slots->memslots[0];	\
	      memslot < slots->memslots + KVM_MEM_SLOTS_NUM && memslot->npages;\
		memslot++)

int kvm_vcpu_init(struct kvm_vcpu *vcpu, struct kvm *kvm, unsigned id);
void kvm_vcpu_uninit(struct kvm_vcpu *vcpu);

int __must_check vcpu_load(struct kvm_vcpu *vcpu);
void vcpu_put(struct kvm_vcpu *vcpu);

#ifdef CONFIG_HAVE_KVM_IRQ_ROUTING
int kvm_irqfd_init(void);
void kvm_irqfd_exit(void);
#else
static inline int kvm_irqfd_init(void)
{
	return 0;
}

static inline void kvm_irqfd_exit(void)
{
}
#endif
int kvm_init(void *opaque, unsigned vcpu_size, unsigned vcpu_align,
		  struct module *module);
void kvm_exit(void);

void kvm_get_kvm(struct kvm *kvm);
void kvm_put_kvm(struct kvm *kvm);
void update_memslots(struct kvm_memslots *slots, struct kvm_memory_slot *new,
		     u64 last_generation);

static inline struct kvm_memslots *kvm_memslots(struct kvm *kvm)
{
	return rcu_dereference_check(kvm->memslots,
			srcu_read_lock_held(&kvm->srcu)
			|| lockdep_is_held(&kvm->slots_lock));
}

static inline struct kvm_memory_slot *
id_to_memslot(struct kvm_memslots *slots, int id)
{
	int index = slots->id_to_index[id];
	struct kvm_memory_slot *slot;

	slot = &slots->memslots[index];

	WARN_ON(slot->id != id);
	return slot;
}

/*
 * KVM_SET_USER_MEMORY_REGION ioctl allows the following operations:
 * - create a new memory slot
 * - delete an existing memory slot
 * - modify an existing memory slot
 *   -- move it in the guest physical memory space
 *   -- just change its flags
 *
 * Since flags can be changed by some of these operations, the following
 * differentiation is the best we can do for __kvm_set_memory_region():
 */
enum kvm_mr_change {
	KVM_MR_CREATE,
	KVM_MR_DELETE,
	KVM_MR_MOVE,
	KVM_MR_FLAGS_ONLY,
};

int kvm_set_memory_region(struct kvm *kvm,
			  struct kvm_userspace_memory_region *mem);
int __kvm_set_memory_region(struct kvm *kvm,
			    struct kvm_userspace_memory_region *mem);
void kvm_arch_free_memslot(struct kvm *kvm, struct kvm_memory_slot *free,
			   struct kvm_memory_slot *dont);
<<<<<<< HEAD
int kvm_arch_create_memslot(struct kvm_memory_slot *slot, unsigned long npages);
=======
int kvm_arch_create_memslot(struct kvm *kvm, struct kvm_memory_slot *slot,
			    unsigned long npages);
>>>>>>> d8ec26d7
void kvm_arch_memslots_updated(struct kvm *kvm);
int kvm_arch_prepare_memory_region(struct kvm *kvm,
				struct kvm_memory_slot *memslot,
				struct kvm_userspace_memory_region *mem,
				enum kvm_mr_change change);
void kvm_arch_commit_memory_region(struct kvm *kvm,
				struct kvm_userspace_memory_region *mem,
				const struct kvm_memory_slot *old,
				enum kvm_mr_change change);
bool kvm_largepages_enabled(void);
void kvm_disable_largepages(void);
/* flush all memory translations */
void kvm_arch_flush_shadow_all(struct kvm *kvm);
/* flush memory translations pointing to 'slot' */
void kvm_arch_flush_shadow_memslot(struct kvm *kvm,
				   struct kvm_memory_slot *slot);

int gfn_to_page_many_atomic(struct kvm *kvm, gfn_t gfn, struct page **pages,
			    int nr_pages);

struct page *gfn_to_page(struct kvm *kvm, gfn_t gfn);
unsigned long gfn_to_hva(struct kvm *kvm, gfn_t gfn);
unsigned long gfn_to_hva_prot(struct kvm *kvm, gfn_t gfn, bool *writable);
unsigned long gfn_to_hva_memslot(struct kvm_memory_slot *slot, gfn_t gfn);
void kvm_release_page_clean(struct page *page);
void kvm_release_page_dirty(struct page *page);
void kvm_set_page_dirty(struct page *page);
void kvm_set_page_accessed(struct page *page);

pfn_t gfn_to_pfn_atomic(struct kvm *kvm, gfn_t gfn);
pfn_t gfn_to_pfn_async(struct kvm *kvm, gfn_t gfn, bool *async,
		       bool write_fault, bool *writable);
pfn_t gfn_to_pfn(struct kvm *kvm, gfn_t gfn);
pfn_t gfn_to_pfn_prot(struct kvm *kvm, gfn_t gfn, bool write_fault,
		      bool *writable);
pfn_t gfn_to_pfn_memslot(struct kvm_memory_slot *slot, gfn_t gfn);
pfn_t gfn_to_pfn_memslot_atomic(struct kvm_memory_slot *slot, gfn_t gfn);

void kvm_release_pfn_dirty(pfn_t pfn);
void kvm_release_pfn_clean(pfn_t pfn);
void kvm_set_pfn_dirty(pfn_t pfn);
void kvm_set_pfn_accessed(pfn_t pfn);
void kvm_get_pfn(pfn_t pfn);

int kvm_read_guest_page(struct kvm *kvm, gfn_t gfn, void *data, int offset,
			int len);
int kvm_read_guest_atomic(struct kvm *kvm, gpa_t gpa, void *data,
			  unsigned long len);
int kvm_read_guest(struct kvm *kvm, gpa_t gpa, void *data, unsigned long len);
int kvm_read_guest_cached(struct kvm *kvm, struct gfn_to_hva_cache *ghc,
			   void *data, unsigned long len);
int kvm_write_guest_page(struct kvm *kvm, gfn_t gfn, const void *data,
			 int offset, int len);
int kvm_write_guest(struct kvm *kvm, gpa_t gpa, const void *data,
		    unsigned long len);
int kvm_write_guest_cached(struct kvm *kvm, struct gfn_to_hva_cache *ghc,
			   void *data, unsigned long len);
int kvm_gfn_to_hva_cache_init(struct kvm *kvm, struct gfn_to_hva_cache *ghc,
			      gpa_t gpa, unsigned long len);
int kvm_clear_guest_page(struct kvm *kvm, gfn_t gfn, int offset, int len);
int kvm_clear_guest(struct kvm *kvm, gpa_t gpa, unsigned long len);
struct kvm_memory_slot *gfn_to_memslot(struct kvm *kvm, gfn_t gfn);
int kvm_is_visible_gfn(struct kvm *kvm, gfn_t gfn);
unsigned long kvm_host_page_size(struct kvm *kvm, gfn_t gfn);
void mark_page_dirty(struct kvm *kvm, gfn_t gfn);
void mark_page_dirty_in_slot(struct kvm *kvm, struct kvm_memory_slot *memslot,
			     gfn_t gfn);

void kvm_vcpu_block(struct kvm_vcpu *vcpu);
void kvm_vcpu_kick(struct kvm_vcpu *vcpu);
bool kvm_vcpu_yield_to(struct kvm_vcpu *target);
void kvm_vcpu_on_spin(struct kvm_vcpu *vcpu);
void kvm_resched(struct kvm_vcpu *vcpu);
void kvm_load_guest_fpu(struct kvm_vcpu *vcpu);
void kvm_put_guest_fpu(struct kvm_vcpu *vcpu);

void kvm_flush_remote_tlbs(struct kvm *kvm);
void kvm_reload_remote_mmus(struct kvm *kvm);
void kvm_make_mclock_inprogress_request(struct kvm *kvm);
void kvm_make_scan_ioapic_request(struct kvm *kvm);

long kvm_arch_dev_ioctl(struct file *filp,
			unsigned int ioctl, unsigned long arg);
long kvm_arch_vcpu_ioctl(struct file *filp,
			 unsigned int ioctl, unsigned long arg);
int kvm_arch_vcpu_fault(struct kvm_vcpu *vcpu, struct vm_fault *vmf);

int kvm_dev_ioctl_check_extension(long ext);

int kvm_get_dirty_log(struct kvm *kvm,
			struct kvm_dirty_log *log, int *is_dirty);
int kvm_vm_ioctl_get_dirty_log(struct kvm *kvm,
				struct kvm_dirty_log *log);

int kvm_vm_ioctl_set_memory_region(struct kvm *kvm,
				   struct kvm_userspace_memory_region *mem);
int kvm_vm_ioctl_irq_line(struct kvm *kvm, struct kvm_irq_level *irq_level,
			bool line_status);
long kvm_arch_vm_ioctl(struct file *filp,
		       unsigned int ioctl, unsigned long arg);

int kvm_arch_vcpu_ioctl_get_fpu(struct kvm_vcpu *vcpu, struct kvm_fpu *fpu);
int kvm_arch_vcpu_ioctl_set_fpu(struct kvm_vcpu *vcpu, struct kvm_fpu *fpu);

int kvm_arch_vcpu_ioctl_translate(struct kvm_vcpu *vcpu,
				    struct kvm_translation *tr);

int kvm_arch_vcpu_ioctl_get_regs(struct kvm_vcpu *vcpu, struct kvm_regs *regs);
int kvm_arch_vcpu_ioctl_set_regs(struct kvm_vcpu *vcpu, struct kvm_regs *regs);
int kvm_arch_vcpu_ioctl_get_sregs(struct kvm_vcpu *vcpu,
				  struct kvm_sregs *sregs);
int kvm_arch_vcpu_ioctl_set_sregs(struct kvm_vcpu *vcpu,
				  struct kvm_sregs *sregs);
int kvm_arch_vcpu_ioctl_get_mpstate(struct kvm_vcpu *vcpu,
				    struct kvm_mp_state *mp_state);
int kvm_arch_vcpu_ioctl_set_mpstate(struct kvm_vcpu *vcpu,
				    struct kvm_mp_state *mp_state);
int kvm_arch_vcpu_ioctl_set_guest_debug(struct kvm_vcpu *vcpu,
					struct kvm_guest_debug *dbg);
int kvm_arch_vcpu_ioctl_run(struct kvm_vcpu *vcpu, struct kvm_run *kvm_run);

int kvm_arch_init(void *opaque);
void kvm_arch_exit(void);

int kvm_arch_vcpu_init(struct kvm_vcpu *vcpu);
void kvm_arch_vcpu_uninit(struct kvm_vcpu *vcpu);

void kvm_arch_vcpu_free(struct kvm_vcpu *vcpu);
void kvm_arch_vcpu_load(struct kvm_vcpu *vcpu, int cpu);
void kvm_arch_vcpu_put(struct kvm_vcpu *vcpu);
struct kvm_vcpu *kvm_arch_vcpu_create(struct kvm *kvm, unsigned int id);
int kvm_arch_vcpu_setup(struct kvm_vcpu *vcpu);
int kvm_arch_vcpu_postcreate(struct kvm_vcpu *vcpu);
void kvm_arch_vcpu_destroy(struct kvm_vcpu *vcpu);

int kvm_arch_hardware_enable(void *garbage);
void kvm_arch_hardware_disable(void *garbage);
int kvm_arch_hardware_setup(void);
void kvm_arch_hardware_unsetup(void);
void kvm_arch_check_processor_compat(void *rtn);
int kvm_arch_vcpu_runnable(struct kvm_vcpu *vcpu);
int kvm_arch_vcpu_should_kick(struct kvm_vcpu *vcpu);

void kvm_free_physmem(struct kvm *kvm);

void *kvm_kvzalloc(unsigned long size);
void kvm_kvfree(const void *addr);

#ifndef __KVM_HAVE_ARCH_VM_ALLOC
static inline struct kvm *kvm_arch_alloc_vm(void)
{
	return kzalloc(sizeof(struct kvm), GFP_KERNEL);
}

static inline void kvm_arch_free_vm(struct kvm *kvm)
{
	kfree(kvm);
}
#endif

#ifdef __KVM_HAVE_ARCH_NONCOHERENT_DMA
void kvm_arch_register_noncoherent_dma(struct kvm *kvm);
void kvm_arch_unregister_noncoherent_dma(struct kvm *kvm);
bool kvm_arch_has_noncoherent_dma(struct kvm *kvm);
#else
static inline void kvm_arch_register_noncoherent_dma(struct kvm *kvm)
{
}

static inline void kvm_arch_unregister_noncoherent_dma(struct kvm *kvm)
{
}

static inline bool kvm_arch_has_noncoherent_dma(struct kvm *kvm)
{
	return false;
}
#endif

static inline wait_queue_head_t *kvm_arch_vcpu_wq(struct kvm_vcpu *vcpu)
{
#ifdef __KVM_HAVE_ARCH_WQP
	return vcpu->arch.wqp;
#else
	return &vcpu->wq;
#endif
}

int kvm_arch_init_vm(struct kvm *kvm, unsigned long type);
void kvm_arch_destroy_vm(struct kvm *kvm);
void kvm_arch_sync_events(struct kvm *kvm);

int kvm_cpu_has_pending_timer(struct kvm_vcpu *vcpu);
void kvm_vcpu_kick(struct kvm_vcpu *vcpu);

bool kvm_is_mmio_pfn(pfn_t pfn);

struct kvm_irq_ack_notifier {
	struct hlist_node link;
	unsigned gsi;
	void (*irq_acked)(struct kvm_irq_ack_notifier *kian);
};

struct kvm_assigned_dev_kernel {
	struct kvm_irq_ack_notifier ack_notifier;
	struct list_head list;
	int assigned_dev_id;
	int host_segnr;
	int host_busnr;
	int host_devfn;
	unsigned int entries_nr;
	int host_irq;
	bool host_irq_disabled;
	bool pci_2_3;
	struct msix_entry *host_msix_entries;
	int guest_irq;
	struct msix_entry *guest_msix_entries;
	unsigned long irq_requested_type;
	int irq_source_id;
	int flags;
	struct pci_dev *dev;
	struct kvm *kvm;
	spinlock_t intx_lock;
	spinlock_t intx_mask_lock;
	char irq_name[32];
	struct pci_saved_state *pci_saved_state;
};

struct kvm_irq_mask_notifier {
	void (*func)(struct kvm_irq_mask_notifier *kimn, bool masked);
	int irq;
	struct hlist_node link;
};

void kvm_register_irq_mask_notifier(struct kvm *kvm, int irq,
				    struct kvm_irq_mask_notifier *kimn);
void kvm_unregister_irq_mask_notifier(struct kvm *kvm, int irq,
				      struct kvm_irq_mask_notifier *kimn);
void kvm_fire_mask_notifiers(struct kvm *kvm, unsigned irqchip, unsigned pin,
			     bool mask);

int kvm_set_irq(struct kvm *kvm, int irq_source_id, u32 irq, int level,
		bool line_status);
int kvm_set_irq_inatomic(struct kvm *kvm, int irq_source_id, u32 irq, int level);
int kvm_set_msi(struct kvm_kernel_irq_routing_entry *irq_entry, struct kvm *kvm,
		int irq_source_id, int level, bool line_status);
bool kvm_irq_has_notifier(struct kvm *kvm, unsigned irqchip, unsigned pin);
void kvm_notify_acked_irq(struct kvm *kvm, unsigned irqchip, unsigned pin);
void kvm_register_irq_ack_notifier(struct kvm *kvm,
				   struct kvm_irq_ack_notifier *kian);
void kvm_unregister_irq_ack_notifier(struct kvm *kvm,
				   struct kvm_irq_ack_notifier *kian);
int kvm_request_irq_source_id(struct kvm *kvm);
void kvm_free_irq_source_id(struct kvm *kvm, int irq_source_id);

#ifdef CONFIG_KVM_DEVICE_ASSIGNMENT
int kvm_iommu_map_pages(struct kvm *kvm, struct kvm_memory_slot *slot);
void kvm_iommu_unmap_pages(struct kvm *kvm, struct kvm_memory_slot *slot);
int kvm_iommu_map_guest(struct kvm *kvm);
int kvm_iommu_unmap_guest(struct kvm *kvm);
int kvm_assign_device(struct kvm *kvm,
		      struct kvm_assigned_dev_kernel *assigned_dev);
int kvm_deassign_device(struct kvm *kvm,
			struct kvm_assigned_dev_kernel *assigned_dev);
#else
static inline int kvm_iommu_map_pages(struct kvm *kvm,
				      struct kvm_memory_slot *slot)
{
	return 0;
}

static inline void kvm_iommu_unmap_pages(struct kvm *kvm,
					 struct kvm_memory_slot *slot)
{
}

static inline int kvm_iommu_unmap_guest(struct kvm *kvm)
{
	return 0;
}
#endif

static inline void kvm_guest_enter(void)
{
	unsigned long flags;

	BUG_ON(preemptible());

	local_irq_save(flags);
	guest_enter();
	local_irq_restore(flags);

	/* KVM does not hold any references to rcu protected data when it
	 * switches CPU into a guest mode. In fact switching to a guest mode
	 * is very similar to exiting to userspace from rcu point of view. In
	 * addition CPU may stay in a guest mode for quite a long time (up to
	 * one time slice). Lets treat guest mode as quiescent state, just like
	 * we do with user-mode execution.
	 */
	rcu_virt_note_context_switch(smp_processor_id());
}

static inline void kvm_guest_exit(void)
{
	unsigned long flags;

	local_irq_save(flags);
	guest_exit();
	local_irq_restore(flags);
}

/*
 * search_memslots() and __gfn_to_memslot() are here because they are
 * used in non-modular code in arch/powerpc/kvm/book3s_hv_rm_mmu.c.
 * gfn_to_memslot() itself isn't here as an inline because that would
 * bloat other code too much.
 */
static inline struct kvm_memory_slot *
search_memslots(struct kvm_memslots *slots, gfn_t gfn)
{
	struct kvm_memory_slot *memslot;

	kvm_for_each_memslot(memslot, slots)
		if (gfn >= memslot->base_gfn &&
		      gfn < memslot->base_gfn + memslot->npages)
			return memslot;

	return NULL;
}

static inline struct kvm_memory_slot *
__gfn_to_memslot(struct kvm_memslots *slots, gfn_t gfn)
{
	return search_memslots(slots, gfn);
}

static inline unsigned long
__gfn_to_hva_memslot(struct kvm_memory_slot *slot, gfn_t gfn)
{
	return slot->userspace_addr + (gfn - slot->base_gfn) * PAGE_SIZE;
}

static inline int memslot_id(struct kvm *kvm, gfn_t gfn)
{
	return gfn_to_memslot(kvm, gfn)->id;
}

static inline gfn_t
hva_to_gfn_memslot(unsigned long hva, struct kvm_memory_slot *slot)
{
	gfn_t gfn_offset = (hva - slot->userspace_addr) >> PAGE_SHIFT;

	return slot->base_gfn + gfn_offset;
}

static inline gpa_t gfn_to_gpa(gfn_t gfn)
{
	return (gpa_t)gfn << PAGE_SHIFT;
}

static inline gfn_t gpa_to_gfn(gpa_t gpa)
{
	return (gfn_t)(gpa >> PAGE_SHIFT);
}

static inline hpa_t pfn_to_hpa(pfn_t pfn)
{
	return (hpa_t)pfn << PAGE_SHIFT;
}

static inline void kvm_migrate_timers(struct kvm_vcpu *vcpu)
{
	set_bit(KVM_REQ_MIGRATE_TIMER, &vcpu->requests);
}

enum kvm_stat_kind {
	KVM_STAT_VM,
	KVM_STAT_VCPU,
};

struct kvm_stats_debugfs_item {
	const char *name;
	int offset;
	enum kvm_stat_kind kind;
	struct dentry *dentry;
};
extern struct kvm_stats_debugfs_item debugfs_entries[];
extern struct dentry *kvm_debugfs_dir;

#if defined(CONFIG_MMU_NOTIFIER) && defined(KVM_ARCH_WANT_MMU_NOTIFIER)
static inline int mmu_notifier_retry(struct kvm *kvm, unsigned long mmu_seq)
{
	if (unlikely(kvm->mmu_notifier_count))
		return 1;
	/*
	 * Ensure the read of mmu_notifier_count happens before the read
	 * of mmu_notifier_seq.  This interacts with the smp_wmb() in
	 * mmu_notifier_invalidate_range_end to make sure that the caller
	 * either sees the old (non-zero) value of mmu_notifier_count or
	 * the new (incremented) value of mmu_notifier_seq.
	 * PowerPC Book3s HV KVM calls this under a per-page lock
	 * rather than under kvm->mmu_lock, for scalability, so
	 * can't rely on kvm->mmu_lock to keep things ordered.
	 */
	smp_rmb();
	if (kvm->mmu_notifier_seq != mmu_seq)
		return 1;
	return 0;
}
#endif

#ifdef CONFIG_HAVE_KVM_IRQ_ROUTING

#define KVM_MAX_IRQ_ROUTES 1024

int kvm_setup_default_irq_routing(struct kvm *kvm);
int kvm_set_irq_routing(struct kvm *kvm,
			const struct kvm_irq_routing_entry *entries,
			unsigned nr,
			unsigned flags);
int kvm_set_routing_entry(struct kvm_irq_routing_table *rt,
			  struct kvm_kernel_irq_routing_entry *e,
			  const struct kvm_irq_routing_entry *ue);
void kvm_free_irq_routing(struct kvm *kvm);

int kvm_send_userspace_msi(struct kvm *kvm, struct kvm_msi *msi);

#else

static inline void kvm_free_irq_routing(struct kvm *kvm) {}

#endif

#ifdef CONFIG_HAVE_KVM_EVENTFD

void kvm_eventfd_init(struct kvm *kvm);
int kvm_ioeventfd(struct kvm *kvm, struct kvm_ioeventfd *args);

#ifdef CONFIG_HAVE_KVM_IRQCHIP
int kvm_irqfd(struct kvm *kvm, struct kvm_irqfd *args);
void kvm_irqfd_release(struct kvm *kvm);
void kvm_irq_routing_update(struct kvm *, struct kvm_irq_routing_table *);
#else
static inline int kvm_irqfd(struct kvm *kvm, struct kvm_irqfd *args)
{
	return -EINVAL;
}

static inline void kvm_irqfd_release(struct kvm *kvm) {}
#endif

#else

static inline void kvm_eventfd_init(struct kvm *kvm) {}

static inline int kvm_irqfd(struct kvm *kvm, struct kvm_irqfd *args)
{
	return -EINVAL;
}

static inline void kvm_irqfd_release(struct kvm *kvm) {}

#ifdef CONFIG_HAVE_KVM_IRQCHIP
static inline void kvm_irq_routing_update(struct kvm *kvm,
					  struct kvm_irq_routing_table *irq_rt)
{
	rcu_assign_pointer(kvm->irq_routing, irq_rt);
}
#endif

static inline int kvm_ioeventfd(struct kvm *kvm, struct kvm_ioeventfd *args)
{
	return -ENOSYS;
}

#endif /* CONFIG_HAVE_KVM_EVENTFD */

#ifdef CONFIG_KVM_APIC_ARCHITECTURE
static inline bool kvm_vcpu_is_bsp(struct kvm_vcpu *vcpu)
{
	return vcpu->kvm->bsp_vcpu_id == vcpu->vcpu_id;
}

bool kvm_vcpu_compatible(struct kvm_vcpu *vcpu);

#else

static inline bool kvm_vcpu_compatible(struct kvm_vcpu *vcpu) { return true; }

#endif

#ifdef CONFIG_KVM_DEVICE_ASSIGNMENT

long kvm_vm_ioctl_assigned_device(struct kvm *kvm, unsigned ioctl,
				  unsigned long arg);

void kvm_free_all_assigned_devices(struct kvm *kvm);

#else

static inline long kvm_vm_ioctl_assigned_device(struct kvm *kvm, unsigned ioctl,
						unsigned long arg)
{
	return -ENOTTY;
}

static inline void kvm_free_all_assigned_devices(struct kvm *kvm) {}

#endif

static inline void kvm_make_request(int req, struct kvm_vcpu *vcpu)
{
	set_bit(req, &vcpu->requests);
}

static inline bool kvm_check_request(int req, struct kvm_vcpu *vcpu)
{
	if (test_bit(req, &vcpu->requests)) {
		clear_bit(req, &vcpu->requests);
		return true;
	} else {
		return false;
	}
}

extern bool kvm_rebooting;

struct kvm_device_ops;

struct kvm_device {
	struct kvm_device_ops *ops;
	struct kvm *kvm;
	void *private;
	struct list_head vm_node;
};

/* create, destroy, and name are mandatory */
struct kvm_device_ops {
	const char *name;
	int (*create)(struct kvm_device *dev, u32 type);

	/*
	 * Destroy is responsible for freeing dev.
	 *
	 * Destroy may be called before or after destructors are called
	 * on emulated I/O regions, depending on whether a reference is
	 * held by a vcpu or other kvm component that gets destroyed
	 * after the emulated I/O.
	 */
	void (*destroy)(struct kvm_device *dev);

	int (*set_attr)(struct kvm_device *dev, struct kvm_device_attr *attr);
	int (*get_attr)(struct kvm_device *dev, struct kvm_device_attr *attr);
	int (*has_attr)(struct kvm_device *dev, struct kvm_device_attr *attr);
	long (*ioctl)(struct kvm_device *dev, unsigned int ioctl,
		      unsigned long arg);
};

void kvm_device_get(struct kvm_device *dev);
void kvm_device_put(struct kvm_device *dev);
struct kvm_device *kvm_device_from_filp(struct file *filp);

extern struct kvm_device_ops kvm_mpic_ops;
extern struct kvm_device_ops kvm_xics_ops;
extern struct kvm_device_ops kvm_vfio_ops;

#ifdef CONFIG_HAVE_KVM_CPU_RELAX_INTERCEPT

static inline void kvm_vcpu_set_in_spin_loop(struct kvm_vcpu *vcpu, bool val)
{
	vcpu->spin_loop.in_spin_loop = val;
}
static inline void kvm_vcpu_set_dy_eligible(struct kvm_vcpu *vcpu, bool val)
{
	vcpu->spin_loop.dy_eligible = val;
}

#else /* !CONFIG_HAVE_KVM_CPU_RELAX_INTERCEPT */

static inline void kvm_vcpu_set_in_spin_loop(struct kvm_vcpu *vcpu, bool val)
{
}

static inline void kvm_vcpu_set_dy_eligible(struct kvm_vcpu *vcpu, bool val)
{
}

static inline bool kvm_vcpu_eligible_for_directed_yield(struct kvm_vcpu *vcpu)
{
	return true;
}

#endif /* CONFIG_HAVE_KVM_CPU_RELAX_INTERCEPT */
#endif
<|MERGE_RESOLUTION|>--- conflicted
+++ resolved
@@ -509,12 +509,8 @@
 			    struct kvm_userspace_memory_region *mem);
 void kvm_arch_free_memslot(struct kvm *kvm, struct kvm_memory_slot *free,
 			   struct kvm_memory_slot *dont);
-<<<<<<< HEAD
-int kvm_arch_create_memslot(struct kvm_memory_slot *slot, unsigned long npages);
-=======
 int kvm_arch_create_memslot(struct kvm *kvm, struct kvm_memory_slot *slot,
 			    unsigned long npages);
->>>>>>> d8ec26d7
 void kvm_arch_memslots_updated(struct kvm *kvm);
 int kvm_arch_prepare_memory_region(struct kvm *kvm,
 				struct kvm_memory_slot *memslot,
