// SPDX-License-Identifier: GPL-2.0-only
/* Copyright (c) 2019 Facebook */

#include <linux/bpf.h>
#include <linux/bpf_verifier.h>
#include <linux/btf.h>
#include <linux/filter.h>
#include <linux/slab.h>
#include <linux/numa.h>
#include <linux/seq_file.h>
#include <linux/refcount.h>
#include <linux/mutex.h>

enum bpf_struct_ops_state {
	BPF_STRUCT_OPS_STATE_INIT,
	BPF_STRUCT_OPS_STATE_INUSE,
	BPF_STRUCT_OPS_STATE_TOBEFREE,
};

#define BPF_STRUCT_OPS_COMMON_VALUE			\
	refcount_t refcnt;				\
	enum bpf_struct_ops_state state

struct bpf_struct_ops_value {
	BPF_STRUCT_OPS_COMMON_VALUE;
	char data[] ____cacheline_aligned_in_smp;
};

struct bpf_struct_ops_map {
	struct bpf_map map;
	struct rcu_head rcu;
	const struct bpf_struct_ops *st_ops;
	/* protect map_update */
	struct mutex lock;
	/* progs has all the bpf_prog that is populated
	 * to the func ptr of the kernel's struct
	 * (in kvalue.data).
	 */
	struct bpf_prog **progs;
	/* image is a page that has all the trampolines
	 * that stores the func args before calling the bpf_prog.
	 * A PAGE_SIZE "image" is enough to store all trampoline for
	 * "progs[]".
	 */
	void *image;
	/* uvalue->data stores the kernel struct
	 * (e.g. tcp_congestion_ops) that is more useful
	 * to userspace than the kvalue.  For example,
	 * the bpf_prog's id is stored instead of the kernel
	 * address of a func ptr.
	 */
	struct bpf_struct_ops_value *uvalue;
	/* kvalue.data stores the actual kernel's struct
	 * (e.g. tcp_congestion_ops) that will be
	 * registered to the kernel subsystem.
	 */
	struct bpf_struct_ops_value kvalue;
};

#define VALUE_PREFIX "bpf_struct_ops_"
#define VALUE_PREFIX_LEN (sizeof(VALUE_PREFIX) - 1)

/* bpf_struct_ops_##_name (e.g. bpf_struct_ops_tcp_congestion_ops) is
 * the map's value exposed to the userspace and its btf-type-id is
 * stored at the map->btf_vmlinux_value_type_id.
 *
 */
#define BPF_STRUCT_OPS_TYPE(_name)				\
extern struct bpf_struct_ops bpf_##_name;			\
								\
struct bpf_struct_ops_##_name {						\
	BPF_STRUCT_OPS_COMMON_VALUE;				\
	struct _name data ____cacheline_aligned_in_smp;		\
};
#include "bpf_struct_ops_types.h"
#undef BPF_STRUCT_OPS_TYPE

enum {
#define BPF_STRUCT_OPS_TYPE(_name) BPF_STRUCT_OPS_TYPE_##_name,
#include "bpf_struct_ops_types.h"
#undef BPF_STRUCT_OPS_TYPE
	__NR_BPF_STRUCT_OPS_TYPE,
};

static struct bpf_struct_ops * const bpf_struct_ops[] = {
#define BPF_STRUCT_OPS_TYPE(_name)				\
	[BPF_STRUCT_OPS_TYPE_##_name] = &bpf_##_name,
#include "bpf_struct_ops_types.h"
#undef BPF_STRUCT_OPS_TYPE
};

const struct bpf_verifier_ops bpf_struct_ops_verifier_ops = {
};

const struct bpf_prog_ops bpf_struct_ops_prog_ops = {
#ifdef CONFIG_NET
	.test_run = bpf_struct_ops_test_run,
#endif
};

static const struct btf_type *module_type;

void bpf_struct_ops_init(struct btf *btf, struct bpf_verifier_log *log)
{
	s32 type_id, value_id, module_id;
	const struct btf_member *member;
	struct bpf_struct_ops *st_ops;
	const struct btf_type *t;
	char value_name[128];
	const char *mname;
	u32 i, j;

	/* Ensure BTF type is emitted for "struct bpf_struct_ops_##_name" */
#define BPF_STRUCT_OPS_TYPE(_name) BTF_TYPE_EMIT(struct bpf_struct_ops_##_name);
#include "bpf_struct_ops_types.h"
#undef BPF_STRUCT_OPS_TYPE

	module_id = btf_find_by_name_kind(btf, "module", BTF_KIND_STRUCT);
	if (module_id < 0) {
		pr_warn("Cannot find struct module in btf_vmlinux\n");
		return;
	}
	module_type = btf_type_by_id(btf, module_id);

	for (i = 0; i < ARRAY_SIZE(bpf_struct_ops); i++) {
		st_ops = bpf_struct_ops[i];

		if (strlen(st_ops->name) + VALUE_PREFIX_LEN >=
		    sizeof(value_name)) {
			pr_warn("struct_ops name %s is too long\n",
				st_ops->name);
			continue;
		}
		sprintf(value_name, "%s%s", VALUE_PREFIX, st_ops->name);

		value_id = btf_find_by_name_kind(btf, value_name,
						 BTF_KIND_STRUCT);
		if (value_id < 0) {
			pr_warn("Cannot find struct %s in btf_vmlinux\n",
				value_name);
			continue;
		}

		type_id = btf_find_by_name_kind(btf, st_ops->name,
						BTF_KIND_STRUCT);
		if (type_id < 0) {
			pr_warn("Cannot find struct %s in btf_vmlinux\n",
				st_ops->name);
			continue;
		}
		t = btf_type_by_id(btf, type_id);
		if (btf_type_vlen(t) > BPF_STRUCT_OPS_MAX_NR_MEMBERS) {
			pr_warn("Cannot support #%u members in struct %s\n",
				btf_type_vlen(t), st_ops->name);
			continue;
		}

		for_each_member(j, t, member) {
			const struct btf_type *func_proto;

			mname = btf_name_by_offset(btf, member->name_off);
			if (!*mname) {
				pr_warn("anon member in struct %s is not supported\n",
					st_ops->name);
				break;
			}

			if (btf_member_bitfield_size(t, member)) {
				pr_warn("bit field member %s in struct %s is not supported\n",
					mname, st_ops->name);
				break;
			}

			func_proto = btf_type_resolve_func_ptr(btf,
							       member->type,
							       NULL);
			if (func_proto &&
			    btf_distill_func_proto(log, btf,
						   func_proto, mname,
						   &st_ops->func_models[j])) {
				pr_warn("Error in parsing func ptr %s in struct %s\n",
					mname, st_ops->name);
				break;
			}
		}

		if (j == btf_type_vlen(t)) {
			if (st_ops->init(btf)) {
				pr_warn("Error in init bpf_struct_ops %s\n",
					st_ops->name);
			} else {
				st_ops->type_id = type_id;
				st_ops->type = t;
				st_ops->value_id = value_id;
				st_ops->value_type = btf_type_by_id(btf,
								    value_id);
			}
		}
	}
}

extern struct btf *btf_vmlinux;

static const struct bpf_struct_ops *
bpf_struct_ops_find_value(u32 value_id)
{
	unsigned int i;

	if (!value_id || !btf_vmlinux)
		return NULL;

	for (i = 0; i < ARRAY_SIZE(bpf_struct_ops); i++) {
		if (bpf_struct_ops[i]->value_id == value_id)
			return bpf_struct_ops[i];
	}

	return NULL;
}

const struct bpf_struct_ops *bpf_struct_ops_find(u32 type_id)
{
	unsigned int i;

	if (!type_id || !btf_vmlinux)
		return NULL;

	for (i = 0; i < ARRAY_SIZE(bpf_struct_ops); i++) {
		if (bpf_struct_ops[i]->type_id == type_id)
			return bpf_struct_ops[i];
	}

	return NULL;
}

static int bpf_struct_ops_map_get_next_key(struct bpf_map *map, void *key,
					   void *next_key)
{
	if (key && *(u32 *)key == 0)
		return -ENOENT;

	*(u32 *)next_key = 0;
	return 0;
}

int bpf_struct_ops_map_sys_lookup_elem(struct bpf_map *map, void *key,
				       void *value)
{
	struct bpf_struct_ops_map *st_map = (struct bpf_struct_ops_map *)map;
	struct bpf_struct_ops_value *uvalue, *kvalue;
	enum bpf_struct_ops_state state;

	if (unlikely(*(u32 *)key != 0))
		return -ENOENT;

	kvalue = &st_map->kvalue;
	/* Pair with smp_store_release() during map_update */
	state = smp_load_acquire(&kvalue->state);
	if (state == BPF_STRUCT_OPS_STATE_INIT) {
		memset(value, 0, map->value_size);
		return 0;
	}

	/* No lock is needed.  state and refcnt do not need
	 * to be updated together under atomic context.
	 */
	uvalue = (struct bpf_struct_ops_value *)value;
	memcpy(uvalue, st_map->uvalue, map->value_size);
	uvalue->state = state;
	refcount_set(&uvalue->refcnt, refcount_read(&kvalue->refcnt));

	return 0;
}

static void *bpf_struct_ops_map_lookup_elem(struct bpf_map *map, void *key)
{
	return ERR_PTR(-EINVAL);
}

static void bpf_struct_ops_map_put_progs(struct bpf_struct_ops_map *st_map)
{
	const struct btf_type *t = st_map->st_ops->type;
	u32 i;

	for (i = 0; i < btf_type_vlen(t); i++) {
		if (st_map->progs[i]) {
			bpf_prog_put(st_map->progs[i]);
			st_map->progs[i] = NULL;
		}
	}
}

static int check_zero_holes(const struct btf_type *t, void *data)
{
	const struct btf_member *member;
	u32 i, moff, msize, prev_mend = 0;
	const struct btf_type *mtype;

	for_each_member(i, t, member) {
		moff = btf_member_bit_offset(t, member) / 8;
		if (moff > prev_mend &&
		    memchr_inv(data + prev_mend, 0, moff - prev_mend))
			return -EINVAL;

		mtype = btf_type_by_id(btf_vmlinux, member->type);
		mtype = btf_resolve_size(btf_vmlinux, mtype, &msize);
		if (IS_ERR(mtype))
			return PTR_ERR(mtype);
		prev_mend = moff + msize;
	}

	if (t->size > prev_mend &&
	    memchr_inv(data + prev_mend, 0, t->size - prev_mend))
		return -EINVAL;

	return 0;
}

int bpf_struct_ops_prepare_trampoline(struct bpf_tramp_progs *tprogs,
				      struct bpf_prog *prog,
				      const struct btf_func_model *model,
				      void *image, void *image_end)
{
	u32 flags;

	tprogs[BPF_TRAMP_FENTRY].progs[0] = prog;
	tprogs[BPF_TRAMP_FENTRY].nr_progs = 1;
	flags = model->ret_size > 0 ? BPF_TRAMP_F_RET_FENTRY_RET : 0;
	return arch_prepare_bpf_trampoline(NULL, image, image_end,
					   model, flags, tprogs, NULL);
}

static int bpf_struct_ops_map_update_elem(struct bpf_map *map, void *key,
					  void *value, u64 flags)
{
	struct bpf_struct_ops_map *st_map = (struct bpf_struct_ops_map *)map;
	const struct bpf_struct_ops *st_ops = st_map->st_ops;
	struct bpf_struct_ops_value *uvalue, *kvalue;
	const struct btf_member *member;
	const struct btf_type *t = st_ops->type;
	struct bpf_tramp_progs *tprogs = NULL;
	void *udata, *kdata;
	int prog_fd, err = 0;
	void *image, *image_end;
	u32 i;

	if (flags)
		return -EINVAL;

	if (*(u32 *)key != 0)
		return -E2BIG;

	err = check_zero_holes(st_ops->value_type, value);
	if (err)
		return err;

	uvalue = (struct bpf_struct_ops_value *)value;
	err = check_zero_holes(t, uvalue->data);
	if (err)
		return err;

	if (uvalue->state || refcount_read(&uvalue->refcnt))
		return -EINVAL;

	tprogs = kcalloc(BPF_TRAMP_MAX, sizeof(*tprogs), GFP_KERNEL);
	if (!tprogs)
		return -ENOMEM;

	uvalue = (struct bpf_struct_ops_value *)st_map->uvalue;
	kvalue = (struct bpf_struct_ops_value *)&st_map->kvalue;

	mutex_lock(&st_map->lock);

	if (kvalue->state != BPF_STRUCT_OPS_STATE_INIT) {
		err = -EBUSY;
		goto unlock;
	}

	memcpy(uvalue, value, map->value_size);

	udata = &uvalue->data;
	kdata = &kvalue->data;
	image = st_map->image;
	image_end = st_map->image + PAGE_SIZE;

	for_each_member(i, t, member) {
		const struct btf_type *mtype, *ptype;
		struct bpf_prog *prog;
		u32 moff;
		u32 flags;

		moff = btf_member_bit_offset(t, member) / 8;
		ptype = btf_type_resolve_ptr(btf_vmlinux, member->type, NULL);
		if (ptype == module_type) {
			if (*(void **)(udata + moff))
				goto reset_unlock;
			*(void **)(kdata + moff) = BPF_MODULE_OWNER;
			continue;
		}

		err = st_ops->init_member(t, member, kdata, udata);
		if (err < 0)
			goto reset_unlock;

		/* The ->init_member() has handled this member */
		if (err > 0)
			continue;

		/* If st_ops->init_member does not handle it,
		 * we will only handle func ptrs and zero-ed members
		 * here.  Reject everything else.
		 */

		/* All non func ptr member must be 0 */
		if (!ptype || !btf_type_is_func_proto(ptype)) {
			u32 msize;

			mtype = btf_type_by_id(btf_vmlinux, member->type);
			mtype = btf_resolve_size(btf_vmlinux, mtype, &msize);
			if (IS_ERR(mtype)) {
				err = PTR_ERR(mtype);
				goto reset_unlock;
			}

			if (memchr_inv(udata + moff, 0, msize)) {
				err = -EINVAL;
				goto reset_unlock;
			}

			continue;
		}

		prog_fd = (int)(*(unsigned long *)(udata + moff));
		/* Similar check as the attr->attach_prog_fd */
		if (!prog_fd)
			continue;

		prog = bpf_prog_get(prog_fd);
		if (IS_ERR(prog)) {
			err = PTR_ERR(prog);
			goto reset_unlock;
		}
		st_map->progs[i] = prog;

		if (prog->type != BPF_PROG_TYPE_STRUCT_OPS ||
		    prog->aux->attach_btf_id != st_ops->type_id ||
		    prog->expected_attach_type != i) {
			err = -EINVAL;
			goto reset_unlock;
		}

<<<<<<< HEAD
		tprogs[BPF_TRAMP_FENTRY].progs[0] = prog;
		tprogs[BPF_TRAMP_FENTRY].nr_progs = 1;
		flags = st_ops->func_models[i].ret_size > 0 ?
			BPF_TRAMP_F_RET_FENTRY_RET : 0;
		err = arch_prepare_bpf_trampoline(NULL, image,
						  st_map->image + PAGE_SIZE,
						  &st_ops->func_models[i],
						  flags, tprogs, NULL);
=======
		err = bpf_struct_ops_prepare_trampoline(tprogs, prog,
							&st_ops->func_models[i],
							image, image_end);
>>>>>>> df0cc57e
		if (err < 0)
			goto reset_unlock;

		*(void **)(kdata + moff) = image;
		image += err;

		/* put prog_id to udata */
		*(unsigned long *)(udata + moff) = prog->aux->id;
	}

	refcount_set(&kvalue->refcnt, 1);
	bpf_map_inc(map);

	set_memory_ro((long)st_map->image, 1);
	set_memory_x((long)st_map->image, 1);
	err = st_ops->reg(kdata);
	if (likely(!err)) {
		/* Pair with smp_load_acquire() during lookup_elem().
		 * It ensures the above udata updates (e.g. prog->aux->id)
		 * can be seen once BPF_STRUCT_OPS_STATE_INUSE is set.
		 */
		smp_store_release(&kvalue->state, BPF_STRUCT_OPS_STATE_INUSE);
		goto unlock;
	}

	/* Error during st_ops->reg().  It is very unlikely since
	 * the above init_member() should have caught it earlier
	 * before reg().  The only possibility is if there was a race
	 * in registering the struct_ops (under the same name) to
	 * a sub-system through different struct_ops's maps.
	 */
	set_memory_nx((long)st_map->image, 1);
	set_memory_rw((long)st_map->image, 1);
	bpf_map_put(map);

reset_unlock:
	bpf_struct_ops_map_put_progs(st_map);
	memset(uvalue, 0, map->value_size);
	memset(kvalue, 0, map->value_size);
unlock:
	kfree(tprogs);
	mutex_unlock(&st_map->lock);
	return err;
}

static int bpf_struct_ops_map_delete_elem(struct bpf_map *map, void *key)
{
	enum bpf_struct_ops_state prev_state;
	struct bpf_struct_ops_map *st_map;

	st_map = (struct bpf_struct_ops_map *)map;
	prev_state = cmpxchg(&st_map->kvalue.state,
			     BPF_STRUCT_OPS_STATE_INUSE,
			     BPF_STRUCT_OPS_STATE_TOBEFREE);
	switch (prev_state) {
	case BPF_STRUCT_OPS_STATE_INUSE:
		st_map->st_ops->unreg(&st_map->kvalue.data);
		if (refcount_dec_and_test(&st_map->kvalue.refcnt))
			bpf_map_put(map);
		return 0;
	case BPF_STRUCT_OPS_STATE_TOBEFREE:
		return -EINPROGRESS;
	case BPF_STRUCT_OPS_STATE_INIT:
		return -ENOENT;
	default:
		WARN_ON_ONCE(1);
		/* Should never happen.  Treat it as not found. */
		return -ENOENT;
	}
}

static void bpf_struct_ops_map_seq_show_elem(struct bpf_map *map, void *key,
					     struct seq_file *m)
{
	void *value;
	int err;

	value = kmalloc(map->value_size, GFP_USER | __GFP_NOWARN);
	if (!value)
		return;

	err = bpf_struct_ops_map_sys_lookup_elem(map, key, value);
	if (!err) {
		btf_type_seq_show(btf_vmlinux, map->btf_vmlinux_value_type_id,
				  value, m);
		seq_puts(m, "\n");
	}

	kfree(value);
}

static void bpf_struct_ops_map_free(struct bpf_map *map)
{
	struct bpf_struct_ops_map *st_map = (struct bpf_struct_ops_map *)map;

	if (st_map->progs)
		bpf_struct_ops_map_put_progs(st_map);
	bpf_map_area_free(st_map->progs);
	bpf_jit_free_exec(st_map->image);
	bpf_map_area_free(st_map->uvalue);
	bpf_map_area_free(st_map);
}

static int bpf_struct_ops_map_alloc_check(union bpf_attr *attr)
{
	if (attr->key_size != sizeof(unsigned int) || attr->max_entries != 1 ||
	    attr->map_flags || !attr->btf_vmlinux_value_type_id)
		return -EINVAL;
	return 0;
}

static struct bpf_map *bpf_struct_ops_map_alloc(union bpf_attr *attr)
{
	const struct bpf_struct_ops *st_ops;
	size_t st_map_size;
	struct bpf_struct_ops_map *st_map;
	const struct btf_type *t, *vt;
	struct bpf_map *map;

	if (!bpf_capable())
		return ERR_PTR(-EPERM);

	st_ops = bpf_struct_ops_find_value(attr->btf_vmlinux_value_type_id);
	if (!st_ops)
		return ERR_PTR(-ENOTSUPP);

	vt = st_ops->value_type;
	if (attr->value_size != vt->size)
		return ERR_PTR(-EINVAL);

	t = st_ops->type;

	st_map_size = sizeof(*st_map) +
		/* kvalue stores the
		 * struct bpf_struct_ops_tcp_congestions_ops
		 */
		(vt->size - sizeof(struct bpf_struct_ops_value));

	st_map = bpf_map_area_alloc(st_map_size, NUMA_NO_NODE);
	if (!st_map)
		return ERR_PTR(-ENOMEM);

	st_map->st_ops = st_ops;
	map = &st_map->map;

	st_map->uvalue = bpf_map_area_alloc(vt->size, NUMA_NO_NODE);
	st_map->progs =
		bpf_map_area_alloc(btf_type_vlen(t) * sizeof(struct bpf_prog *),
				   NUMA_NO_NODE);
	st_map->image = bpf_jit_alloc_exec(PAGE_SIZE);
	if (!st_map->uvalue || !st_map->progs || !st_map->image) {
		bpf_struct_ops_map_free(map);
		return ERR_PTR(-ENOMEM);
	}

	mutex_init(&st_map->lock);
	set_vm_flush_reset_perms(st_map->image);
	bpf_map_init_from_attr(map, attr);

	return map;
}

static int bpf_struct_ops_map_btf_id;
const struct bpf_map_ops bpf_struct_ops_map_ops = {
	.map_alloc_check = bpf_struct_ops_map_alloc_check,
	.map_alloc = bpf_struct_ops_map_alloc,
	.map_free = bpf_struct_ops_map_free,
	.map_get_next_key = bpf_struct_ops_map_get_next_key,
	.map_lookup_elem = bpf_struct_ops_map_lookup_elem,
	.map_delete_elem = bpf_struct_ops_map_delete_elem,
	.map_update_elem = bpf_struct_ops_map_update_elem,
	.map_seq_show_elem = bpf_struct_ops_map_seq_show_elem,
	.map_btf_name = "bpf_struct_ops_map",
	.map_btf_id = &bpf_struct_ops_map_btf_id,
};

/* "const void *" because some subsystem is
 * passing a const (e.g. const struct tcp_congestion_ops *)
 */
bool bpf_struct_ops_get(const void *kdata)
{
	struct bpf_struct_ops_value *kvalue;

	kvalue = container_of(kdata, struct bpf_struct_ops_value, data);

	return refcount_inc_not_zero(&kvalue->refcnt);
}

static void bpf_struct_ops_put_rcu(struct rcu_head *head)
{
	struct bpf_struct_ops_map *st_map;

	st_map = container_of(head, struct bpf_struct_ops_map, rcu);
	bpf_map_put(&st_map->map);
}

void bpf_struct_ops_put(const void *kdata)
{
	struct bpf_struct_ops_value *kvalue;

	kvalue = container_of(kdata, struct bpf_struct_ops_value, data);
	if (refcount_dec_and_test(&kvalue->refcnt)) {
		struct bpf_struct_ops_map *st_map;

		st_map = container_of(kvalue, struct bpf_struct_ops_map,
				      kvalue);
		/* The struct_ops's function may switch to another struct_ops.
		 *
		 * For example, bpf_tcp_cc_x->init() may switch to
		 * another tcp_cc_y by calling
		 * setsockopt(TCP_CONGESTION, "tcp_cc_y").
		 * During the switch,  bpf_struct_ops_put(tcp_cc_x) is called
		 * and its map->refcnt may reach 0 which then free its
		 * trampoline image while tcp_cc_x is still running.
		 *
		 * Thus, a rcu grace period is needed here.
		 */
		call_rcu(&st_map->rcu, bpf_struct_ops_put_rcu);
	}
}<|MERGE_RESOLUTION|>--- conflicted
+++ resolved
@@ -386,7 +386,6 @@
 		const struct btf_type *mtype, *ptype;
 		struct bpf_prog *prog;
 		u32 moff;
-		u32 flags;
 
 		moff = btf_member_bit_offset(t, member) / 8;
 		ptype = btf_type_resolve_ptr(btf_vmlinux, member->type, NULL);
@@ -448,20 +447,9 @@
 			goto reset_unlock;
 		}
 
-<<<<<<< HEAD
-		tprogs[BPF_TRAMP_FENTRY].progs[0] = prog;
-		tprogs[BPF_TRAMP_FENTRY].nr_progs = 1;
-		flags = st_ops->func_models[i].ret_size > 0 ?
-			BPF_TRAMP_F_RET_FENTRY_RET : 0;
-		err = arch_prepare_bpf_trampoline(NULL, image,
-						  st_map->image + PAGE_SIZE,
-						  &st_ops->func_models[i],
-						  flags, tprogs, NULL);
-=======
 		err = bpf_struct_ops_prepare_trampoline(tprogs, prog,
 							&st_ops->func_models[i],
 							image, image_end);
->>>>>>> df0cc57e
 		if (err < 0)
 			goto reset_unlock;
 
