--- conflicted
+++ resolved
@@ -578,10 +578,4 @@
 	return dev_to_disk(dev)->private_data;
 }
 
-<<<<<<< HEAD
-int __init nvme_core_init(void);
-void __exit nvme_core_exit(void);
-
-=======
->>>>>>> 0ecfebd2
 #endif /* _NVME_H */