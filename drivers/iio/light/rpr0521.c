/*
 * RPR-0521 ROHM Ambient Light and Proximity Sensor
 *
 * Copyright (c) 2015, Intel Corporation.
 *
 * This file is subject to the terms and conditions of version 2 of
 * the GNU General Public License.  See the file COPYING in the main
 * directory of this archive for more details.
 *
 * IIO driver for RPR-0521RS (7-bit I2C slave address 0x38).
 *
<<<<<<< HEAD
 * TODO: illuminance channel, buffer
=======
 * TODO: illuminance channel
>>>>>>> bb176f67
 */

#include <linux/module.h>
#include <linux/init.h>
#include <linux/i2c.h>
#include <linux/regmap.h>
#include <linux/delay.h>
#include <linux/acpi.h>

#include <linux/iio/iio.h>
#include <linux/iio/buffer.h>
#include <linux/iio/trigger.h>
#include <linux/iio/trigger_consumer.h>
#include <linux/iio/triggered_buffer.h>
#include <linux/iio/sysfs.h>
#include <linux/pm_runtime.h>

#define RPR0521_REG_SYSTEM_CTRL		0x40
#define RPR0521_REG_MODE_CTRL		0x41
#define RPR0521_REG_ALS_CTRL		0x42
#define RPR0521_REG_PXS_CTRL		0x43
#define RPR0521_REG_PXS_DATA		0x44 /* 16-bit, little endian */
#define RPR0521_REG_ALS_DATA0		0x46 /* 16-bit, little endian */
#define RPR0521_REG_ALS_DATA1		0x48 /* 16-bit, little endian */
<<<<<<< HEAD
=======
#define RPR0521_REG_INTERRUPT		0x4A
>>>>>>> bb176f67
#define RPR0521_REG_PS_OFFSET_LSB	0x53
#define RPR0521_REG_ID			0x92

#define RPR0521_MODE_ALS_MASK		BIT(7)
#define RPR0521_MODE_PXS_MASK		BIT(6)
#define RPR0521_MODE_MEAS_TIME_MASK	GENMASK(3, 0)
#define RPR0521_ALS_DATA0_GAIN_MASK	GENMASK(5, 4)
#define RPR0521_ALS_DATA0_GAIN_SHIFT	4
#define RPR0521_ALS_DATA1_GAIN_MASK	GENMASK(3, 2)
#define RPR0521_ALS_DATA1_GAIN_SHIFT	2
#define RPR0521_PXS_GAIN_MASK		GENMASK(5, 4)
#define RPR0521_PXS_GAIN_SHIFT		4
#define RPR0521_PXS_PERSISTENCE_MASK	GENMASK(3, 0)
#define RPR0521_INTERRUPT_INT_TRIG_PS_MASK	BIT(0)
#define RPR0521_INTERRUPT_INT_TRIG_ALS_MASK	BIT(1)
#define RPR0521_INTERRUPT_INT_REASSERT_MASK	BIT(3)
#define RPR0521_INTERRUPT_ALS_INT_STATUS_MASK	BIT(6)
#define RPR0521_INTERRUPT_PS_INT_STATUS_MASK	BIT(7)

#define RPR0521_MODE_ALS_ENABLE		BIT(7)
#define RPR0521_MODE_ALS_DISABLE	0x00
#define RPR0521_MODE_PXS_ENABLE		BIT(6)
#define RPR0521_MODE_PXS_DISABLE	0x00
#define RPR0521_PXS_PERSISTENCE_DRDY	0x00

#define RPR0521_INTERRUPT_INT_TRIG_PS_ENABLE	BIT(0)
#define RPR0521_INTERRUPT_INT_TRIG_PS_DISABLE	0x00
#define RPR0521_INTERRUPT_INT_TRIG_ALS_ENABLE	BIT(1)
#define RPR0521_INTERRUPT_INT_TRIG_ALS_DISABLE	0x00
#define RPR0521_INTERRUPT_INT_REASSERT_ENABLE	BIT(3)
#define RPR0521_INTERRUPT_INT_REASSERT_DISABLE	0x00

#define RPR0521_MANUFACT_ID		0xE0
#define RPR0521_DEFAULT_MEAS_TIME	0x06 /* ALS - 100ms, PXS - 100ms */

#define RPR0521_DRV_NAME		"RPR0521"
#define RPR0521_IRQ_NAME		"rpr0521_event"
#define RPR0521_REGMAP_NAME		"rpr0521_regmap"

#define RPR0521_SLEEP_DELAY_MS	2000

#define RPR0521_ALS_SCALE_AVAIL "0.007812 0.015625 0.5 1"
#define RPR0521_PXS_SCALE_AVAIL "0.125 0.5 1"

struct rpr0521_gain {
	int scale;
	int uscale;
};

static const struct rpr0521_gain rpr0521_als_gain[4] = {
	{1, 0},		/* x1 */
	{0, 500000},	/* x2 */
	{0, 15625},	/* x64 */
	{0, 7812},	/* x128 */
};

static const struct rpr0521_gain rpr0521_pxs_gain[3] = {
	{1, 0},		/* x1 */
	{0, 500000},	/* x2 */
	{0, 125000},	/* x4 */
};

enum rpr0521_channel {
	RPR0521_CHAN_PXS,
	RPR0521_CHAN_ALS_DATA0,
	RPR0521_CHAN_ALS_DATA1,
};

struct rpr0521_reg_desc {
	u8 address;
	u8 device_mask;
};

static const struct rpr0521_reg_desc rpr0521_data_reg[] = {
	[RPR0521_CHAN_PXS]	= {
		.address	= RPR0521_REG_PXS_DATA,
		.device_mask	= RPR0521_MODE_PXS_MASK,
	},
	[RPR0521_CHAN_ALS_DATA0] = {
		.address	= RPR0521_REG_ALS_DATA0,
		.device_mask	= RPR0521_MODE_ALS_MASK,
	},
	[RPR0521_CHAN_ALS_DATA1] = {
		.address	= RPR0521_REG_ALS_DATA1,
		.device_mask	= RPR0521_MODE_ALS_MASK,
	},
};

static const struct rpr0521_gain_info {
	u8 reg;
	u8 mask;
	u8 shift;
	const struct rpr0521_gain *gain;
	int size;
} rpr0521_gain[] = {
	[RPR0521_CHAN_PXS] = {
		.reg	= RPR0521_REG_PXS_CTRL,
		.mask	= RPR0521_PXS_GAIN_MASK,
		.shift	= RPR0521_PXS_GAIN_SHIFT,
		.gain	= rpr0521_pxs_gain,
		.size	= ARRAY_SIZE(rpr0521_pxs_gain),
	},
	[RPR0521_CHAN_ALS_DATA0] = {
		.reg	= RPR0521_REG_ALS_CTRL,
		.mask	= RPR0521_ALS_DATA0_GAIN_MASK,
		.shift	= RPR0521_ALS_DATA0_GAIN_SHIFT,
		.gain	= rpr0521_als_gain,
		.size	= ARRAY_SIZE(rpr0521_als_gain),
	},
	[RPR0521_CHAN_ALS_DATA1] = {
		.reg	= RPR0521_REG_ALS_CTRL,
		.mask	= RPR0521_ALS_DATA1_GAIN_MASK,
		.shift	= RPR0521_ALS_DATA1_GAIN_SHIFT,
		.gain	= rpr0521_als_gain,
		.size	= ARRAY_SIZE(rpr0521_als_gain),
	},
};

struct rpr0521_samp_freq {
	int	als_hz;
	int	als_uhz;
	int	pxs_hz;
	int	pxs_uhz;
};

static const struct rpr0521_samp_freq rpr0521_samp_freq_i[13] = {
/*	{ALS, PXS},		   W==currently writable option */
	{0, 0, 0, 0},		/* W0000, 0=standby */
	{0, 0, 100, 0},		/*  0001 */
	{0, 0, 25, 0},		/*  0010 */
	{0, 0, 10, 0},		/*  0011 */
	{0, 0, 2, 500000},	/*  0100 */
	{10, 0, 20, 0},		/*  0101 */
	{10, 0, 10, 0},		/* W0110 */
	{10, 0, 2, 500000},	/*  0111 */
	{2, 500000, 20, 0},	/*  1000, measurement 100ms, sleep 300ms */
	{2, 500000, 10, 0},	/*  1001, measurement 100ms, sleep 300ms */
	{2, 500000, 0, 0},	/*  1010, high sensitivity mode */
	{2, 500000, 2, 500000},	/* W1011, high sensitivity mode */
	{20, 0, 20, 0}	/* 1100, ALS_data x 0.5, see specification P.18 */
};

struct rpr0521_data {
	struct i2c_client *client;

	/* protect device params updates (e.g state, gain) */
	struct mutex lock;

	/* device active status */
	bool als_dev_en;
	bool pxs_dev_en;

<<<<<<< HEAD
=======
	struct iio_trigger *drdy_trigger0;
	s64 irq_timestamp;

>>>>>>> bb176f67
	/* optimize runtime pm ops - enable/disable device only if needed */
	bool als_ps_need_en;
	bool pxs_ps_need_en;
	bool als_need_dis;
	bool pxs_need_dis;

	struct regmap *regmap;
};

static IIO_CONST_ATTR(in_intensity_scale_available, RPR0521_ALS_SCALE_AVAIL);
static IIO_CONST_ATTR(in_proximity_scale_available, RPR0521_PXS_SCALE_AVAIL);

/*
 * Start with easy freq first, whole table of freq combinations is more
 * complicated.
 */
static IIO_CONST_ATTR_SAMP_FREQ_AVAIL("2.5 10");

static struct attribute *rpr0521_attributes[] = {
	&iio_const_attr_in_intensity_scale_available.dev_attr.attr,
	&iio_const_attr_in_proximity_scale_available.dev_attr.attr,
	&iio_const_attr_sampling_frequency_available.dev_attr.attr,
	NULL,
};

static const struct attribute_group rpr0521_attribute_group = {
	.attrs = rpr0521_attributes,
};

/* Order of the channel data in buffer */
enum rpr0521_scan_index_order {
	RPR0521_CHAN_INDEX_PXS,
	RPR0521_CHAN_INDEX_BOTH,
	RPR0521_CHAN_INDEX_IR,
};

static const unsigned long rpr0521_available_scan_masks[] = {
	BIT(RPR0521_CHAN_INDEX_PXS) | BIT(RPR0521_CHAN_INDEX_BOTH) |
	BIT(RPR0521_CHAN_INDEX_IR),
	0
};

static const struct iio_chan_spec rpr0521_channels[] = {
	{
		.type = IIO_PROXIMITY,
		.address = RPR0521_CHAN_PXS,
		.info_mask_separate = BIT(IIO_CHAN_INFO_RAW) |
			BIT(IIO_CHAN_INFO_OFFSET) |
			BIT(IIO_CHAN_INFO_SCALE),
		.info_mask_shared_by_all = BIT(IIO_CHAN_INFO_SAMP_FREQ),
<<<<<<< HEAD
=======
		.scan_index = RPR0521_CHAN_INDEX_PXS,
		.scan_type = {
			.sign = 'u',
			.realbits = 16,
			.storagebits = 16,
			.endianness = IIO_LE,
		},
>>>>>>> bb176f67
	},
	{
		.type = IIO_INTENSITY,
		.modified = 1,
		.address = RPR0521_CHAN_ALS_DATA0,
		.channel2 = IIO_MOD_LIGHT_BOTH,
		.info_mask_separate = BIT(IIO_CHAN_INFO_RAW) |
			BIT(IIO_CHAN_INFO_SCALE),
		.info_mask_shared_by_all = BIT(IIO_CHAN_INFO_SAMP_FREQ),
<<<<<<< HEAD
=======
		.scan_index = RPR0521_CHAN_INDEX_BOTH,
		.scan_type = {
			.sign = 'u',
			.realbits = 16,
			.storagebits = 16,
			.endianness = IIO_LE,
		},
>>>>>>> bb176f67
	},
	{
		.type = IIO_INTENSITY,
		.modified = 1,
		.address = RPR0521_CHAN_ALS_DATA1,
		.channel2 = IIO_MOD_LIGHT_IR,
		.info_mask_separate = BIT(IIO_CHAN_INFO_RAW) |
			BIT(IIO_CHAN_INFO_SCALE),
		.info_mask_shared_by_all = BIT(IIO_CHAN_INFO_SAMP_FREQ),
<<<<<<< HEAD
=======
		.scan_index = RPR0521_CHAN_INDEX_IR,
		.scan_type = {
			.sign = 'u',
			.realbits = 16,
			.storagebits = 16,
			.endianness = IIO_LE,
		},
>>>>>>> bb176f67
	},
};

static int rpr0521_als_enable(struct rpr0521_data *data, u8 status)
{
	int ret;

	ret = regmap_update_bits(data->regmap, RPR0521_REG_MODE_CTRL,
				 RPR0521_MODE_ALS_MASK,
				 status);
	if (ret < 0)
		return ret;

	if (status & RPR0521_MODE_ALS_MASK)
		data->als_dev_en = true;
	else
		data->als_dev_en = false;

	return 0;
}

static int rpr0521_pxs_enable(struct rpr0521_data *data, u8 status)
{
	int ret;

	ret = regmap_update_bits(data->regmap, RPR0521_REG_MODE_CTRL,
				 RPR0521_MODE_PXS_MASK,
				 status);
	if (ret < 0)
		return ret;

	if (status & RPR0521_MODE_PXS_MASK)
		data->pxs_dev_en = true;
	else
		data->pxs_dev_en = false;

	return 0;
}

/**
 * rpr0521_set_power_state - handles runtime PM state and sensors enabled status
 *
 * @data: rpr0521 device private data
 * @on: state to be set for devices in @device_mask
 * @device_mask: bitmask specifying for which device we need to update @on state
 *
 * Calls for this function must be balanced so that each ON should have matching
 * OFF. Otherwise pm usage_count gets out of sync.
 */
static int rpr0521_set_power_state(struct rpr0521_data *data, bool on,
				   u8 device_mask)
{
#ifdef CONFIG_PM
	int ret;

	if (device_mask & RPR0521_MODE_ALS_MASK) {
		data->als_ps_need_en = on;
		data->als_need_dis = !on;
	}

	if (device_mask & RPR0521_MODE_PXS_MASK) {
		data->pxs_ps_need_en = on;
		data->pxs_need_dis = !on;
	}

	/*
	 * On: _resume() is called only when we are suspended
	 * Off: _suspend() is called after delay if _resume() is not
	 * called before that.
	 * Note: If either measurement is re-enabled before _suspend(),
	 * both stay enabled until _suspend().
	 */
	if (on) {
		ret = pm_runtime_get_sync(&data->client->dev);
	} else {
		pm_runtime_mark_last_busy(&data->client->dev);
		ret = pm_runtime_put_autosuspend(&data->client->dev);
	}
	if (ret < 0) {
		dev_err(&data->client->dev,
			"Failed: rpr0521_set_power_state for %d, ret %d\n",
			on, ret);
		if (on)
			pm_runtime_put_noidle(&data->client->dev);

		return ret;
	}

	if (on) {
		/* If _resume() was not called, enable measurement now. */
		if (data->als_ps_need_en) {
			ret = rpr0521_als_enable(data, RPR0521_MODE_ALS_ENABLE);
			if (ret)
				return ret;
			data->als_ps_need_en = false;
		}

		if (data->pxs_ps_need_en) {
			ret = rpr0521_pxs_enable(data, RPR0521_MODE_PXS_ENABLE);
			if (ret)
				return ret;
			data->pxs_ps_need_en = false;
		}
	}
#endif
	return 0;
}

/* Interrupt register tells if this sensor caused the interrupt or not. */
static inline bool rpr0521_is_triggered(struct rpr0521_data *data)
{
	int ret;
	int reg;

	ret = regmap_read(data->regmap, RPR0521_REG_INTERRUPT, &reg);
	if (ret < 0)
		return false;   /* Reg read failed. */
	if (reg &
	    (RPR0521_INTERRUPT_ALS_INT_STATUS_MASK |
	    RPR0521_INTERRUPT_PS_INT_STATUS_MASK))
		return true;
	else
		return false;   /* Int not from this sensor. */
}

/* IRQ to trigger handler */
static irqreturn_t rpr0521_drdy_irq_handler(int irq, void *private)
{
	struct iio_dev *indio_dev = private;
	struct rpr0521_data *data = iio_priv(indio_dev);

	data->irq_timestamp = iio_get_time_ns(indio_dev);
	/*
	 * We need to wake the thread to read the interrupt reg. It
	 * is not possible to do that here because regmap_read takes a
	 * mutex.
	 */

	return IRQ_WAKE_THREAD;
}

static irqreturn_t rpr0521_drdy_irq_thread(int irq, void *private)
{
	struct iio_dev *indio_dev = private;
	struct rpr0521_data *data = iio_priv(indio_dev);

	if (rpr0521_is_triggered(data)) {
		iio_trigger_poll_chained(data->drdy_trigger0);
		return IRQ_HANDLED;
	}

	return IRQ_NONE;
}

static irqreturn_t rpr0521_trigger_consumer_store_time(int irq, void *p)
{
	struct iio_poll_func *pf = p;
	struct iio_dev *indio_dev = pf->indio_dev;

	/* Other trigger polls store time here. */
	if (!iio_trigger_using_own(indio_dev))
		pf->timestamp = iio_get_time_ns(indio_dev);

	return IRQ_WAKE_THREAD;
}

static irqreturn_t rpr0521_trigger_consumer_handler(int irq, void *p)
{
	struct iio_poll_func *pf = p;
	struct iio_dev *indio_dev = pf->indio_dev;
	struct rpr0521_data *data = iio_priv(indio_dev);
	int err;

	u8 buffer[16]; /* 3 16-bit channels + padding + ts */

	/* Use irq timestamp when reasonable. */
	if (iio_trigger_using_own(indio_dev) && data->irq_timestamp) {
		pf->timestamp = data->irq_timestamp;
		data->irq_timestamp = 0;
	}
	/* Other chained trigger polls get timestamp only here. */
	if (!pf->timestamp)
		pf->timestamp = iio_get_time_ns(indio_dev);

	err = regmap_bulk_read(data->regmap, RPR0521_REG_PXS_DATA,
		&buffer,
		(3 * 2) + 1);	/* 3 * 16-bit + (discarded) int clear reg. */
	if (!err)
		iio_push_to_buffers_with_timestamp(indio_dev,
						   buffer, pf->timestamp);
	else
		dev_err(&data->client->dev,
			"Trigger consumer can't read from sensor.\n");
	pf->timestamp = 0;

	iio_trigger_notify_done(indio_dev->trig);

	return IRQ_HANDLED;
}

static int rpr0521_write_int_enable(struct rpr0521_data *data)
{
	int err;

	/* Interrupt after each measurement */
	err = regmap_update_bits(data->regmap, RPR0521_REG_PXS_CTRL,
		RPR0521_PXS_PERSISTENCE_MASK,
		RPR0521_PXS_PERSISTENCE_DRDY);
	if (err) {
		dev_err(&data->client->dev, "PS control reg write fail.\n");
		return -EBUSY;
		}

	/* Ignore latch and mode because of drdy */
	err = regmap_write(data->regmap, RPR0521_REG_INTERRUPT,
		RPR0521_INTERRUPT_INT_REASSERT_DISABLE |
		RPR0521_INTERRUPT_INT_TRIG_ALS_DISABLE |
		RPR0521_INTERRUPT_INT_TRIG_PS_ENABLE
		);
	if (err) {
		dev_err(&data->client->dev, "Interrupt setup write fail.\n");
		return -EBUSY;
		}

	return 0;
}

static int rpr0521_write_int_disable(struct rpr0521_data *data)
{
	/* Don't care of clearing mode, assert and latch. */
	return regmap_write(data->regmap, RPR0521_REG_INTERRUPT,
				RPR0521_INTERRUPT_INT_TRIG_ALS_DISABLE |
				RPR0521_INTERRUPT_INT_TRIG_PS_DISABLE
				);
}

/*
 * Trigger producer enable / disable. Note that there will be trigs only when
 * measurement data is ready to be read.
 */
static int rpr0521_pxs_drdy_set_state(struct iio_trigger *trigger,
	bool enable_drdy)
{
	struct iio_dev *indio_dev = iio_trigger_get_drvdata(trigger);
	struct rpr0521_data *data = iio_priv(indio_dev);
	int err;

	if (enable_drdy)
		err = rpr0521_write_int_enable(data);
	else
		err = rpr0521_write_int_disable(data);
	if (err)
		dev_err(&data->client->dev, "rpr0521_pxs_drdy_set_state failed\n");

	return err;
}

static const struct iio_trigger_ops rpr0521_trigger_ops = {
	.set_trigger_state = rpr0521_pxs_drdy_set_state,
	.owner = THIS_MODULE,
	};


static int rpr0521_buffer_preenable(struct iio_dev *indio_dev)
{
	int err;
	struct rpr0521_data *data = iio_priv(indio_dev);

	mutex_lock(&data->lock);
	err = rpr0521_set_power_state(data, true,
		(RPR0521_MODE_PXS_MASK | RPR0521_MODE_ALS_MASK));
	mutex_unlock(&data->lock);
	if (err)
		dev_err(&data->client->dev, "_buffer_preenable fail\n");

	return err;
}

static int rpr0521_buffer_postdisable(struct iio_dev *indio_dev)
{
	int err;
	struct rpr0521_data *data = iio_priv(indio_dev);

	mutex_lock(&data->lock);
	err = rpr0521_set_power_state(data, false,
		(RPR0521_MODE_PXS_MASK | RPR0521_MODE_ALS_MASK));
	mutex_unlock(&data->lock);
	if (err)
		dev_err(&data->client->dev, "_buffer_postdisable fail\n");

	return err;
}

static const struct iio_buffer_setup_ops rpr0521_buffer_setup_ops = {
	.preenable = rpr0521_buffer_preenable,
	.postenable = iio_triggered_buffer_postenable,
	.predisable = iio_triggered_buffer_predisable,
	.postdisable = rpr0521_buffer_postdisable,
};

static int rpr0521_get_gain(struct rpr0521_data *data, int chan,
			    int *val, int *val2)
{
	int ret, reg, idx;

	ret = regmap_read(data->regmap, rpr0521_gain[chan].reg, &reg);
	if (ret < 0)
		return ret;

	idx = (rpr0521_gain[chan].mask & reg) >> rpr0521_gain[chan].shift;
	*val = rpr0521_gain[chan].gain[idx].scale;
	*val2 = rpr0521_gain[chan].gain[idx].uscale;

	return 0;
}

static int rpr0521_set_gain(struct rpr0521_data *data, int chan,
			    int val, int val2)
{
	int i, idx = -EINVAL;

	/* get gain index */
	for (i = 0; i < rpr0521_gain[chan].size; i++)
		if (val == rpr0521_gain[chan].gain[i].scale &&
		    val2 == rpr0521_gain[chan].gain[i].uscale) {
			idx = i;
			break;
		}

	if (idx < 0)
		return idx;

	return regmap_update_bits(data->regmap, rpr0521_gain[chan].reg,
				  rpr0521_gain[chan].mask,
				  idx << rpr0521_gain[chan].shift);
}

static int rpr0521_read_samp_freq(struct rpr0521_data *data,
				enum iio_chan_type chan_type,
			    int *val, int *val2)
{
	int reg, ret;

	ret = regmap_read(data->regmap, RPR0521_REG_MODE_CTRL, &reg);
	if (ret < 0)
		return ret;

	reg &= RPR0521_MODE_MEAS_TIME_MASK;
	if (reg >= ARRAY_SIZE(rpr0521_samp_freq_i))
		return -EINVAL;

	switch (chan_type) {
	case IIO_INTENSITY:
		*val = rpr0521_samp_freq_i[reg].als_hz;
		*val2 = rpr0521_samp_freq_i[reg].als_uhz;
		return 0;

	case IIO_PROXIMITY:
		*val = rpr0521_samp_freq_i[reg].pxs_hz;
		*val2 = rpr0521_samp_freq_i[reg].pxs_uhz;
		return 0;

	default:
		return -EINVAL;
	}
}

static int rpr0521_write_samp_freq_common(struct rpr0521_data *data,
				enum iio_chan_type chan_type,
				int val, int val2)
{
	int i;

	/*
	 * Ignore channel
	 * both pxs and als are setup only to same freq because of simplicity
	 */
	switch (val) {
	case 0:
		i = 0;
		break;

	case 2:
		if (val2 != 500000)
			return -EINVAL;

		i = 11;
		break;

	case 10:
		i = 6;
		break;

	default:
		return -EINVAL;
	}

	return regmap_update_bits(data->regmap,
		RPR0521_REG_MODE_CTRL,
		RPR0521_MODE_MEAS_TIME_MASK,
		i);
}

static int rpr0521_read_ps_offset(struct rpr0521_data *data, int *offset)
{
	int ret;
	__le16 buffer;

	ret = regmap_bulk_read(data->regmap,
		RPR0521_REG_PS_OFFSET_LSB, &buffer, sizeof(buffer));

	if (ret < 0) {
		dev_err(&data->client->dev, "Failed to read PS OFFSET register\n");
		return ret;
	}
	*offset = le16_to_cpu(buffer);

	return ret;
}

static int rpr0521_write_ps_offset(struct rpr0521_data *data, int offset)
{
	int ret;
	__le16 buffer;

	buffer = cpu_to_le16(offset & 0x3ff);
	ret = regmap_raw_write(data->regmap,
		RPR0521_REG_PS_OFFSET_LSB, &buffer, sizeof(buffer));

	if (ret < 0) {
		dev_err(&data->client->dev, "Failed to write PS OFFSET register\n");
		return ret;
	}

	return ret;
}

static int rpr0521_read_raw(struct iio_dev *indio_dev,
			    struct iio_chan_spec const *chan, int *val,
			    int *val2, long mask)
{
	struct rpr0521_data *data = iio_priv(indio_dev);
	int ret;
	int busy;
	u8 device_mask;
	__le16 raw_data;

	switch (mask) {
	case IIO_CHAN_INFO_RAW:
		if (chan->type != IIO_INTENSITY && chan->type != IIO_PROXIMITY)
			return -EINVAL;

		busy = iio_device_claim_direct_mode(indio_dev);
		if (busy)
			return -EBUSY;

		device_mask = rpr0521_data_reg[chan->address].device_mask;

		mutex_lock(&data->lock);
		ret = rpr0521_set_power_state(data, true, device_mask);
		if (ret < 0)
			goto rpr0521_read_raw_out;

		ret = regmap_bulk_read(data->regmap,
				       rpr0521_data_reg[chan->address].address,
				       &raw_data, sizeof(raw_data));
		if (ret < 0) {
			rpr0521_set_power_state(data, false, device_mask);
			goto rpr0521_read_raw_out;
		}

		ret = rpr0521_set_power_state(data, false, device_mask);

rpr0521_read_raw_out:
		mutex_unlock(&data->lock);
		iio_device_release_direct_mode(indio_dev);
		if (ret < 0)
			return ret;

		*val = le16_to_cpu(raw_data);

		return IIO_VAL_INT;

	case IIO_CHAN_INFO_SCALE:
		mutex_lock(&data->lock);
		ret = rpr0521_get_gain(data, chan->address, val, val2);
		mutex_unlock(&data->lock);
		if (ret < 0)
			return ret;

		return IIO_VAL_INT_PLUS_MICRO;

	case IIO_CHAN_INFO_SAMP_FREQ:
		mutex_lock(&data->lock);
		ret = rpr0521_read_samp_freq(data, chan->type, val, val2);
		mutex_unlock(&data->lock);
		if (ret < 0)
			return ret;

		return IIO_VAL_INT_PLUS_MICRO;

	case IIO_CHAN_INFO_OFFSET:
		mutex_lock(&data->lock);
		ret = rpr0521_read_ps_offset(data, val);
		mutex_unlock(&data->lock);
		if (ret < 0)
			return ret;

		return IIO_VAL_INT;

	default:
		return -EINVAL;
	}
}

static int rpr0521_write_raw(struct iio_dev *indio_dev,
			     struct iio_chan_spec const *chan, int val,
			     int val2, long mask)
{
	struct rpr0521_data *data = iio_priv(indio_dev);
	int ret;

	switch (mask) {
	case IIO_CHAN_INFO_SCALE:
		mutex_lock(&data->lock);
		ret = rpr0521_set_gain(data, chan->address, val, val2);
		mutex_unlock(&data->lock);

		return ret;

	case IIO_CHAN_INFO_SAMP_FREQ:
		mutex_lock(&data->lock);
		ret = rpr0521_write_samp_freq_common(data, chan->type,
						     val, val2);
		mutex_unlock(&data->lock);

		return ret;

	case IIO_CHAN_INFO_OFFSET:
		mutex_lock(&data->lock);
		ret = rpr0521_write_ps_offset(data, val);
		mutex_unlock(&data->lock);

		return ret;

	default:
		return -EINVAL;
	}
}

static const struct iio_info rpr0521_info = {
	.driver_module	= THIS_MODULE,
	.read_raw	= rpr0521_read_raw,
	.write_raw	= rpr0521_write_raw,
	.attrs		= &rpr0521_attribute_group,
};

static int rpr0521_init(struct rpr0521_data *data)
{
	int ret;
	int id;

	ret = regmap_read(data->regmap, RPR0521_REG_ID, &id);
	if (ret < 0) {
		dev_err(&data->client->dev, "Failed to read REG_ID register\n");
		return ret;
	}

	if (id != RPR0521_MANUFACT_ID) {
		dev_err(&data->client->dev, "Wrong id, got %x, expected %x\n",
			id, RPR0521_MANUFACT_ID);
		return -ENODEV;
	}

	/* set default measurement time - 100 ms for both ALS and PS */
	ret = regmap_update_bits(data->regmap, RPR0521_REG_MODE_CTRL,
				 RPR0521_MODE_MEAS_TIME_MASK,
				 RPR0521_DEFAULT_MEAS_TIME);
	if (ret) {
		pr_err("regmap_update_bits returned %d\n", ret);
		return ret;
	}

#ifndef CONFIG_PM
	ret = rpr0521_als_enable(data, RPR0521_MODE_ALS_ENABLE);
	if (ret < 0)
		return ret;
	ret = rpr0521_pxs_enable(data, RPR0521_MODE_PXS_ENABLE);
	if (ret < 0)
		return ret;
#endif
<<<<<<< HEAD
=======

	data->irq_timestamp = 0;
>>>>>>> bb176f67

	return 0;
}

static int rpr0521_poweroff(struct rpr0521_data *data)
{
	int ret;
	int tmp;

	ret = regmap_update_bits(data->regmap, RPR0521_REG_MODE_CTRL,
				 RPR0521_MODE_ALS_MASK |
				 RPR0521_MODE_PXS_MASK,
				 RPR0521_MODE_ALS_DISABLE |
				 RPR0521_MODE_PXS_DISABLE);
	if (ret < 0)
		return ret;

	data->als_dev_en = false;
	data->pxs_dev_en = false;

	/*
	 * Int pin keeps state after power off. Set pin to high impedance
	 * mode to prevent power drain.
	 */
	ret = regmap_read(data->regmap, RPR0521_REG_INTERRUPT, &tmp);
	if (ret) {
		dev_err(&data->client->dev, "Failed to reset int pin.\n");
		return ret;
	}

	return 0;
}

static bool rpr0521_is_volatile_reg(struct device *dev, unsigned int reg)
{
	switch (reg) {
	case RPR0521_REG_MODE_CTRL:
	case RPR0521_REG_ALS_CTRL:
	case RPR0521_REG_PXS_CTRL:
		return false;
	default:
		return true;
	}
}

static const struct regmap_config rpr0521_regmap_config = {
	.name		= RPR0521_REGMAP_NAME,

	.reg_bits	= 8,
	.val_bits	= 8,

	.max_register	= RPR0521_REG_ID,
	.cache_type	= REGCACHE_RBTREE,
	.volatile_reg	= rpr0521_is_volatile_reg,
};

static int rpr0521_probe(struct i2c_client *client,
			 const struct i2c_device_id *id)
{
	struct rpr0521_data *data;
	struct iio_dev *indio_dev;
	struct regmap *regmap;
	int ret;

	indio_dev = devm_iio_device_alloc(&client->dev, sizeof(*data));
	if (!indio_dev)
		return -ENOMEM;

	regmap = devm_regmap_init_i2c(client, &rpr0521_regmap_config);
	if (IS_ERR(regmap)) {
		dev_err(&client->dev, "regmap_init failed!\n");
		return PTR_ERR(regmap);
	}

	data = iio_priv(indio_dev);
	i2c_set_clientdata(client, indio_dev);
	data->client = client;
	data->regmap = regmap;

	mutex_init(&data->lock);

	indio_dev->dev.parent = &client->dev;
	indio_dev->info = &rpr0521_info;
	indio_dev->name = RPR0521_DRV_NAME;
	indio_dev->channels = rpr0521_channels;
	indio_dev->num_channels = ARRAY_SIZE(rpr0521_channels);
	indio_dev->modes = INDIO_DIRECT_MODE;

	ret = rpr0521_init(data);
	if (ret < 0) {
		dev_err(&client->dev, "rpr0521 chip init failed\n");
		return ret;
	}

	ret = pm_runtime_set_active(&client->dev);
	if (ret < 0)
		goto err_poweroff;

	pm_runtime_enable(&client->dev);
	pm_runtime_set_autosuspend_delay(&client->dev, RPR0521_SLEEP_DELAY_MS);
	pm_runtime_use_autosuspend(&client->dev);

<<<<<<< HEAD
=======
	/*
	 * If sensor write/read is needed in _probe after _use_autosuspend,
	 * sensor needs to be _resumed first using rpr0521_set_power_state().
	 */

	/* IRQ to trigger setup */
	if (client->irq) {
		/* Trigger0 producer setup */
		data->drdy_trigger0 = devm_iio_trigger_alloc(
			indio_dev->dev.parent,
			"%s-dev%d", indio_dev->name, indio_dev->id);
		if (!data->drdy_trigger0) {
			ret = -ENOMEM;
			goto err_pm_disable;
		}
		data->drdy_trigger0->dev.parent = indio_dev->dev.parent;
		data->drdy_trigger0->ops = &rpr0521_trigger_ops;
		indio_dev->available_scan_masks = rpr0521_available_scan_masks;
		iio_trigger_set_drvdata(data->drdy_trigger0, indio_dev);

		/* Ties irq to trigger producer handler. */
		ret = devm_request_threaded_irq(&client->dev, client->irq,
			rpr0521_drdy_irq_handler, rpr0521_drdy_irq_thread,
			IRQF_TRIGGER_FALLING | IRQF_ONESHOT,
			RPR0521_IRQ_NAME, indio_dev);
		if (ret < 0) {
			dev_err(&client->dev, "request irq %d for trigger0 failed\n",
				client->irq);
			goto err_pm_disable;
			}

		ret = devm_iio_trigger_register(indio_dev->dev.parent,
						data->drdy_trigger0);
		if (ret) {
			dev_err(&client->dev, "iio trigger register failed\n");
			goto err_pm_disable;
		}

		/*
		 * Now whole pipe from physical interrupt (irq defined by
		 * devicetree to device) to trigger0 output is set up.
		 */

		/* Trigger consumer setup */
		ret = devm_iio_triggered_buffer_setup(indio_dev->dev.parent,
			indio_dev,
			rpr0521_trigger_consumer_store_time,
			rpr0521_trigger_consumer_handler,
			&rpr0521_buffer_setup_ops);
		if (ret < 0) {
			dev_err(&client->dev, "iio triggered buffer setup failed\n");
			goto err_pm_disable;
		}
	}

>>>>>>> bb176f67
	ret = iio_device_register(indio_dev);
	if (ret)
		goto err_pm_disable;

	return 0;

err_pm_disable:
	pm_runtime_disable(&client->dev);
	pm_runtime_set_suspended(&client->dev);
	pm_runtime_put_noidle(&client->dev);
err_poweroff:
	rpr0521_poweroff(data);

	return ret;
}

static int rpr0521_remove(struct i2c_client *client)
{
	struct iio_dev *indio_dev = i2c_get_clientdata(client);

	iio_device_unregister(indio_dev);

	pm_runtime_disable(&client->dev);
	pm_runtime_set_suspended(&client->dev);
	pm_runtime_put_noidle(&client->dev);

	rpr0521_poweroff(iio_priv(indio_dev));

	return 0;
}

#ifdef CONFIG_PM
static int rpr0521_runtime_suspend(struct device *dev)
{
	struct iio_dev *indio_dev = i2c_get_clientdata(to_i2c_client(dev));
	struct rpr0521_data *data = iio_priv(indio_dev);
	int ret;

	mutex_lock(&data->lock);
	/* If measurements are enabled, enable them on resume */
	if (!data->als_need_dis)
		data->als_ps_need_en = data->als_dev_en;
	if (!data->pxs_need_dis)
		data->pxs_ps_need_en = data->pxs_dev_en;

	/* disable channels and sets {als,pxs}_dev_en to false */
	ret = rpr0521_poweroff(data);
	regcache_mark_dirty(data->regmap);
	mutex_unlock(&data->lock);

	return ret;
}

static int rpr0521_runtime_resume(struct device *dev)
{
	struct iio_dev *indio_dev = i2c_get_clientdata(to_i2c_client(dev));
	struct rpr0521_data *data = iio_priv(indio_dev);
	int ret;

	regcache_sync(data->regmap);
	if (data->als_ps_need_en) {
		ret = rpr0521_als_enable(data, RPR0521_MODE_ALS_ENABLE);
		if (ret < 0)
			return ret;
		data->als_ps_need_en = false;
	}

	if (data->pxs_ps_need_en) {
		ret = rpr0521_pxs_enable(data, RPR0521_MODE_PXS_ENABLE);
		if (ret < 0)
			return ret;
		data->pxs_ps_need_en = false;
	}
	msleep(100);	//wait for first measurement result

	return 0;
}
#endif

static const struct dev_pm_ops rpr0521_pm_ops = {
	SET_RUNTIME_PM_OPS(rpr0521_runtime_suspend,
			   rpr0521_runtime_resume, NULL)
};

static const struct acpi_device_id rpr0521_acpi_match[] = {
	{"RPR0521", 0},
	{ }
};
MODULE_DEVICE_TABLE(acpi, rpr0521_acpi_match);

static const struct i2c_device_id rpr0521_id[] = {
	{"rpr0521", 0},
	{ }
};

MODULE_DEVICE_TABLE(i2c, rpr0521_id);

static struct i2c_driver rpr0521_driver = {
	.driver = {
		.name	= RPR0521_DRV_NAME,
		.pm	= &rpr0521_pm_ops,
		.acpi_match_table = ACPI_PTR(rpr0521_acpi_match),
	},
	.probe		= rpr0521_probe,
	.remove		= rpr0521_remove,
	.id_table	= rpr0521_id,
};

module_i2c_driver(rpr0521_driver);

MODULE_AUTHOR("Daniel Baluta <daniel.baluta@intel.com>");
MODULE_DESCRIPTION("RPR0521 ROHM Ambient Light and Proximity Sensor driver");
MODULE_LICENSE("GPL v2");<|MERGE_RESOLUTION|>--- conflicted
+++ resolved
@@ -9,11 +9,7 @@
  *
  * IIO driver for RPR-0521RS (7-bit I2C slave address 0x38).
  *
-<<<<<<< HEAD
- * TODO: illuminance channel, buffer
-=======
  * TODO: illuminance channel
->>>>>>> bb176f67
  */
 
 #include <linux/module.h>
@@ -38,10 +34,7 @@
 #define RPR0521_REG_PXS_DATA		0x44 /* 16-bit, little endian */
 #define RPR0521_REG_ALS_DATA0		0x46 /* 16-bit, little endian */
 #define RPR0521_REG_ALS_DATA1		0x48 /* 16-bit, little endian */
-<<<<<<< HEAD
-=======
 #define RPR0521_REG_INTERRUPT		0x4A
->>>>>>> bb176f67
 #define RPR0521_REG_PS_OFFSET_LSB	0x53
 #define RPR0521_REG_ID			0x92
 
@@ -194,12 +187,9 @@
 	bool als_dev_en;
 	bool pxs_dev_en;
 
-<<<<<<< HEAD
-=======
 	struct iio_trigger *drdy_trigger0;
 	s64 irq_timestamp;
 
->>>>>>> bb176f67
 	/* optimize runtime pm ops - enable/disable device only if needed */
 	bool als_ps_need_en;
 	bool pxs_ps_need_en;
@@ -250,8 +240,6 @@
 			BIT(IIO_CHAN_INFO_OFFSET) |
 			BIT(IIO_CHAN_INFO_SCALE),
 		.info_mask_shared_by_all = BIT(IIO_CHAN_INFO_SAMP_FREQ),
-<<<<<<< HEAD
-=======
 		.scan_index = RPR0521_CHAN_INDEX_PXS,
 		.scan_type = {
 			.sign = 'u',
@@ -259,7 +247,6 @@
 			.storagebits = 16,
 			.endianness = IIO_LE,
 		},
->>>>>>> bb176f67
 	},
 	{
 		.type = IIO_INTENSITY,
@@ -269,8 +256,6 @@
 		.info_mask_separate = BIT(IIO_CHAN_INFO_RAW) |
 			BIT(IIO_CHAN_INFO_SCALE),
 		.info_mask_shared_by_all = BIT(IIO_CHAN_INFO_SAMP_FREQ),
-<<<<<<< HEAD
-=======
 		.scan_index = RPR0521_CHAN_INDEX_BOTH,
 		.scan_type = {
 			.sign = 'u',
@@ -278,7 +263,6 @@
 			.storagebits = 16,
 			.endianness = IIO_LE,
 		},
->>>>>>> bb176f67
 	},
 	{
 		.type = IIO_INTENSITY,
@@ -288,8 +272,6 @@
 		.info_mask_separate = BIT(IIO_CHAN_INFO_RAW) |
 			BIT(IIO_CHAN_INFO_SCALE),
 		.info_mask_shared_by_all = BIT(IIO_CHAN_INFO_SAMP_FREQ),
-<<<<<<< HEAD
-=======
 		.scan_index = RPR0521_CHAN_INDEX_IR,
 		.scan_type = {
 			.sign = 'u',
@@ -297,7 +279,6 @@
 			.storagebits = 16,
 			.endianness = IIO_LE,
 		},
->>>>>>> bb176f67
 	},
 };
 
@@ -889,11 +870,8 @@
 	if (ret < 0)
 		return ret;
 #endif
-<<<<<<< HEAD
-=======
 
 	data->irq_timestamp = 0;
->>>>>>> bb176f67
 
 	return 0;
 }
@@ -996,8 +974,6 @@
 	pm_runtime_set_autosuspend_delay(&client->dev, RPR0521_SLEEP_DELAY_MS);
 	pm_runtime_use_autosuspend(&client->dev);
 
-<<<<<<< HEAD
-=======
 	/*
 	 * If sensor write/read is needed in _probe after _use_autosuspend,
 	 * sensor needs to be _resumed first using rpr0521_set_power_state().
@@ -1053,7 +1029,6 @@
 		}
 	}
 
->>>>>>> bb176f67
 	ret = iio_device_register(indio_dev);
 	if (ret)
 		goto err_pm_disable;
