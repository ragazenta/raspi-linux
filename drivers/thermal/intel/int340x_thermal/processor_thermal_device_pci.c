// SPDX-License-Identifier: GPL-2.0-only
/*
 * Processor thermal device for newer processors
 * Copyright (c) 2020, Intel Corporation.
 */

#include <linux/acpi.h>
#include <linux/kernel.h>
#include <linux/module.h>
#include <linux/pci.h>
#include <linux/thermal.h>

#include "int340x_thermal_zone.h"
#include "processor_thermal_device.h"

#define DRV_NAME "proc_thermal_pci"

static bool use_msi;
module_param(use_msi, bool, 0644);
MODULE_PARM_DESC(use_msi,
	"Use PCI MSI based interrupts for processor thermal device.");

struct proc_thermal_pci {
	struct pci_dev *pdev;
	struct proc_thermal_device *proc_priv;
	struct thermal_zone_device *tzone;
	struct delayed_work work;
	int stored_thres;
	int no_legacy;
};

enum proc_thermal_mmio_type {
	PROC_THERMAL_MMIO_TJMAX,
	PROC_THERMAL_MMIO_PP0_TEMP,
	PROC_THERMAL_MMIO_PP1_TEMP,
	PROC_THERMAL_MMIO_PKG_TEMP,
	PROC_THERMAL_MMIO_THRES_0,
	PROC_THERMAL_MMIO_THRES_1,
	PROC_THERMAL_MMIO_INT_ENABLE_0,
	PROC_THERMAL_MMIO_INT_ENABLE_1,
	PROC_THERMAL_MMIO_INT_STATUS_0,
	PROC_THERMAL_MMIO_INT_STATUS_1,
	PROC_THERMAL_MMIO_MAX
};

struct proc_thermal_mmio_info {
	enum proc_thermal_mmio_type mmio_type;
	u64	mmio_addr;
	u64	shift;
	u64	mask;
};

static struct proc_thermal_mmio_info proc_thermal_mmio_info[] = {
	{ PROC_THERMAL_MMIO_TJMAX, 0x599c, 16, 0xff },
	{ PROC_THERMAL_MMIO_PP0_TEMP, 0x597c, 0, 0xff },
	{ PROC_THERMAL_MMIO_PP1_TEMP, 0x5980, 0, 0xff },
	{ PROC_THERMAL_MMIO_PKG_TEMP, 0x5978, 0, 0xff },
	{ PROC_THERMAL_MMIO_THRES_0, 0x5820, 8, 0x7F },
	{ PROC_THERMAL_MMIO_THRES_1, 0x5820, 16, 0x7F },
	{ PROC_THERMAL_MMIO_INT_ENABLE_0, 0x5820, 15, 0x01 },
	{ PROC_THERMAL_MMIO_INT_ENABLE_1, 0x5820, 23, 0x01 },
	{ PROC_THERMAL_MMIO_INT_STATUS_0, 0x7200, 6, 0x01 },
	{ PROC_THERMAL_MMIO_INT_STATUS_1, 0x7200, 8, 0x01 },
};

/* List of supported MSI IDs (sources) */
enum proc_thermal_msi_ids {
	PKG_THERMAL,
	DDR_THERMAL,
	THERM_POWER_FLOOR,
	WORKLOAD_CHANGE,
	MSI_THERMAL_MAX
};

/* Stores IRQ associated with a MSI ID */
static int proc_thermal_msi_map[MSI_THERMAL_MAX];

#define B0D4_THERMAL_NOTIFY_DELAY	1000
static int notify_delay_ms = B0D4_THERMAL_NOTIFY_DELAY;

static void proc_thermal_mmio_read(struct proc_thermal_pci *pci_info,
				    enum proc_thermal_mmio_type type,
				    u32 *value)
{
	*value = ioread32(((u8 __iomem *)pci_info->proc_priv->mmio_base +
				proc_thermal_mmio_info[type].mmio_addr));
	*value >>= proc_thermal_mmio_info[type].shift;
	*value &= proc_thermal_mmio_info[type].mask;
}

static void proc_thermal_mmio_write(struct proc_thermal_pci *pci_info,
				     enum proc_thermal_mmio_type type,
				     u32 value)
{
	u32 current_val;
	u32 mask;

	current_val = ioread32(((u8 __iomem *)pci_info->proc_priv->mmio_base +
				proc_thermal_mmio_info[type].mmio_addr));
	mask = proc_thermal_mmio_info[type].mask << proc_thermal_mmio_info[type].shift;
	current_val &= ~mask;

	value &= proc_thermal_mmio_info[type].mask;
	value <<= proc_thermal_mmio_info[type].shift;

	current_val |= value;
	iowrite32(current_val, ((u8 __iomem *)pci_info->proc_priv->mmio_base +
				proc_thermal_mmio_info[type].mmio_addr));
}

/*
 * To avoid sending two many messages to user space, we have 1 second delay.
 * On interrupt we are disabling interrupt and enabling after 1 second.
 * This workload function is delayed by 1 second.
 */
static void proc_thermal_threshold_work_fn(struct work_struct *work)
{
	struct delayed_work *delayed_work = to_delayed_work(work);
	struct proc_thermal_pci *pci_info = container_of(delayed_work,
						struct proc_thermal_pci, work);
	struct thermal_zone_device *tzone = pci_info->tzone;

	if (tzone)
		thermal_zone_device_update(tzone, THERMAL_TRIP_VIOLATED);

	/* Enable interrupt flag */
	proc_thermal_mmio_write(pci_info, PROC_THERMAL_MMIO_INT_ENABLE_0, 1);
}

static void pkg_thermal_schedule_work(struct delayed_work *work)
{
	unsigned long ms = msecs_to_jiffies(notify_delay_ms);

	schedule_delayed_work(work, ms);
}

static void proc_thermal_clear_soc_int_status(struct proc_thermal_device *proc_priv)
{
	u64 status;

	if (!(proc_priv->mmio_feature_mask &
	    (PROC_THERMAL_FEATURE_WT_HINT | PROC_THERMAL_FEATURE_POWER_FLOOR)))
		return;

	status = readq(proc_priv->mmio_base + SOC_WT_RES_INT_STATUS_OFFSET);
	writeq(status & ~SOC_WT_RES_INT_STATUS_MASK,
	       proc_priv->mmio_base + SOC_WT_RES_INT_STATUS_OFFSET);
}

static irqreturn_t proc_thermal_irq_thread_handler(int irq, void *devid)
{
	struct proc_thermal_pci *pci_info = devid;

	proc_thermal_wt_intr_callback(pci_info->pdev, pci_info->proc_priv);
	proc_thermal_power_floor_intr_callback(pci_info->pdev, pci_info->proc_priv);
	proc_thermal_clear_soc_int_status(pci_info->proc_priv);

	return IRQ_HANDLED;
}

static int proc_thermal_match_msi_irq(int irq)
{
	int i;

	if (!use_msi)
		goto msi_fail;

	for (i = 0; i < MSI_THERMAL_MAX; i++) {
		if (proc_thermal_msi_map[i] == irq)
			return i;
	}

msi_fail:
	return -EOPNOTSUPP;
}

static irqreturn_t proc_thermal_irq_handler(int irq, void *devid)
{
	struct proc_thermal_pci *pci_info = devid;
	struct proc_thermal_device *proc_priv;
	int ret = IRQ_NONE, msi_id;
	u32 status;

	proc_priv = pci_info->proc_priv;

	msi_id = proc_thermal_match_msi_irq(irq);

	if (proc_priv->mmio_feature_mask & PROC_THERMAL_FEATURE_WT_HINT) {
		if (msi_id == WORKLOAD_CHANGE || proc_thermal_check_wt_intr(pci_info->proc_priv))
			ret = IRQ_WAKE_THREAD;
	}

	if (proc_priv->mmio_feature_mask & PROC_THERMAL_FEATURE_POWER_FLOOR) {
		if (msi_id == THERM_POWER_FLOOR ||
		    proc_thermal_check_power_floor_intr(pci_info->proc_priv))
			ret = IRQ_WAKE_THREAD;
	}

	/*
	 * Since now there are two sources of interrupts: one from thermal threshold
	 * and another from workload hint, add a check if there was really a threshold
	 * interrupt before scheduling work function for thermal threshold.
	 */
	proc_thermal_mmio_read(pci_info, PROC_THERMAL_MMIO_INT_STATUS_0, &status);
	if (msi_id == PKG_THERMAL || status) {
		/* Disable enable interrupt flag */
		proc_thermal_mmio_write(pci_info, PROC_THERMAL_MMIO_INT_ENABLE_0, 0);
		pkg_thermal_schedule_work(&pci_info->work);
		ret = IRQ_HANDLED;
	}

	pci_write_config_byte(pci_info->pdev, 0xdc, 0x01);

	return ret;
}

static int sys_get_curr_temp(struct thermal_zone_device *tzd, int *temp)
{
	struct proc_thermal_pci *pci_info = thermal_zone_device_priv(tzd);
	u32 _temp;

	proc_thermal_mmio_read(pci_info, PROC_THERMAL_MMIO_PKG_TEMP, &_temp);
	*temp = (unsigned long)_temp * 1000;

	return 0;
}

static int sys_set_trip_temp(struct thermal_zone_device *tzd,
			     const struct thermal_trip *trip, int temp)
{
	struct proc_thermal_pci *pci_info = thermal_zone_device_priv(tzd);
	int tjmax, _temp;

	if (temp <= 0) {
		cancel_delayed_work_sync(&pci_info->work);
		proc_thermal_mmio_write(pci_info, PROC_THERMAL_MMIO_INT_ENABLE_0, 0);
		proc_thermal_mmio_write(pci_info, PROC_THERMAL_MMIO_THRES_0, 0);
		pci_info->stored_thres = 0;
		return 0;
	}

	proc_thermal_mmio_read(pci_info, PROC_THERMAL_MMIO_TJMAX, &tjmax);
	_temp = tjmax - (temp / 1000);
	if (_temp < 0)
		return -EINVAL;

	proc_thermal_mmio_write(pci_info, PROC_THERMAL_MMIO_THRES_0, _temp);
	proc_thermal_mmio_write(pci_info, PROC_THERMAL_MMIO_INT_ENABLE_0, 1);

	pci_info->stored_thres = temp;

	return 0;
}

static int get_trip_temp(struct proc_thermal_pci *pci_info)
{
	int temp, tjmax;

	proc_thermal_mmio_read(pci_info, PROC_THERMAL_MMIO_THRES_0, &temp);
	if (!temp)
		return THERMAL_TEMP_INVALID;

	proc_thermal_mmio_read(pci_info, PROC_THERMAL_MMIO_TJMAX, &tjmax);
	temp = (tjmax - temp) * 1000;

	return temp;
}

static const struct thermal_zone_device_ops tzone_ops = {
	.get_temp = sys_get_curr_temp,
	.set_trip_temp	= sys_set_trip_temp,
};

static struct thermal_zone_params tzone_params = {
	.governor_name = "user_space",
	.no_hwmon = true,
};

static bool msi_irq;

<<<<<<< HEAD
static int proc_thermal_setup_msi(struct pci_dev *pdev, struct proc_thermal_pci *pci_info)
{
	int ret, i, irq;

	ret = pci_alloc_irq_vectors(pdev, 1, MSI_THERMAL_MAX, PCI_IRQ_MSI | PCI_IRQ_MSIX);
	if (ret < 0) {
		dev_err(&pdev->dev, "Failed to allocate vectors!\n");
		return ret;
=======
static void proc_thermal_free_msi(struct pci_dev *pdev, struct proc_thermal_pci *pci_info)
{
	int i;

	for (i = 0; i < MSI_THERMAL_MAX; i++) {
		if (proc_thermal_msi_map[i])
			devm_free_irq(&pdev->dev, proc_thermal_msi_map[i], pci_info);
	}

	pci_free_irq_vectors(pdev);
}

static int proc_thermal_setup_msi(struct pci_dev *pdev, struct proc_thermal_pci *pci_info)
{
	int ret, i, irq, count;

	count = pci_alloc_irq_vectors(pdev, 1, MSI_THERMAL_MAX, PCI_IRQ_MSI | PCI_IRQ_MSIX);
	if (count < 0) {
		dev_err(&pdev->dev, "Failed to allocate vectors!\n");
		return count;
>>>>>>> 9cacb32a
	}

	dev_info(&pdev->dev, "msi enabled:%d msix enabled:%d\n", pdev->msi_enabled,
		 pdev->msix_enabled);

<<<<<<< HEAD
	for (i = 0; i < MSI_THERMAL_MAX; i++) {
=======
	for (i = 0; i < count; i++) {
>>>>>>> 9cacb32a
		irq =  pci_irq_vector(pdev, i);

		ret = devm_request_threaded_irq(&pdev->dev, irq, proc_thermal_irq_handler,
						proc_thermal_irq_thread_handler,
						0, KBUILD_MODNAME, pci_info);
		if (ret) {
			dev_err(&pdev->dev, "Request IRQ %d failed\n", irq);
			goto err_free_msi_vectors;
		}

		proc_thermal_msi_map[i] = irq;
	}

	msi_irq = true;

	return 0;

err_free_msi_vectors:
<<<<<<< HEAD
	pci_free_irq_vectors(pdev);
=======
	proc_thermal_free_msi(pdev, pci_info);
>>>>>>> 9cacb32a

	return ret;
}

static int proc_thermal_pci_probe(struct pci_dev *pdev, const struct pci_device_id *id)
{
	struct proc_thermal_device *proc_priv;
	struct proc_thermal_pci *pci_info;
	struct thermal_trip psv_trip = {
		.type = THERMAL_TRIP_PASSIVE,
		.flags = THERMAL_TRIP_FLAG_RW_TEMP,
	};
	int irq_flag = 0, irq, ret;

	proc_priv = devm_kzalloc(&pdev->dev, sizeof(*proc_priv), GFP_KERNEL);
	if (!proc_priv)
		return -ENOMEM;

	pci_info = devm_kzalloc(&pdev->dev, sizeof(*pci_info), GFP_KERNEL);
	if (!pci_info)
		return -ENOMEM;

	pci_info->pdev = pdev;
	ret = pcim_enable_device(pdev);
	if (ret < 0) {
		dev_err(&pdev->dev, "error: could not enable device\n");
		return ret;
	}

	pci_set_master(pdev);

	INIT_DELAYED_WORK(&pci_info->work, proc_thermal_threshold_work_fn);

	proc_priv->priv_data = pci_info;
	pci_info->proc_priv = proc_priv;
	pci_set_drvdata(pdev, proc_priv);

	ret = proc_thermal_mmio_add(pdev, proc_priv, id->driver_data);
	if (ret)
		return ret;

	ret = proc_thermal_add(&pdev->dev, proc_priv);
	if (ret) {
		dev_err(&pdev->dev, "error: proc_thermal_add, will continue\n");
		pci_info->no_legacy = 1;
	}

	psv_trip.temperature = get_trip_temp(pci_info);

	pci_info->tzone = thermal_zone_device_register_with_trips("TCPU_PCI", &psv_trip,
							1, pci_info,
							&tzone_ops,
							&tzone_params, 0, 0);
	if (IS_ERR(pci_info->tzone)) {
		ret = PTR_ERR(pci_info->tzone);
		goto err_del_legacy;
	}

	if (proc_priv->mmio_feature_mask & PROC_THERMAL_FEATURE_MSI_SUPPORT)
		use_msi = true;

	if (use_msi) {
		ret = proc_thermal_setup_msi(pdev, pci_info);
		if (ret)
			goto err_ret_tzone;
	} else {
		irq_flag = IRQF_SHARED;
		irq = pdev->irq;

		ret = devm_request_threaded_irq(&pdev->dev, irq, proc_thermal_irq_handler,
						proc_thermal_irq_thread_handler, irq_flag,
						KBUILD_MODNAME, pci_info);
		if (ret) {
			dev_err(&pdev->dev, "Request IRQ %d failed\n", pdev->irq);
			goto err_ret_tzone;
		}
	}

	ret = thermal_zone_device_enable(pci_info->tzone);
	if (ret)
		goto err_free_vectors;

	return 0;

err_free_vectors:
	if (msi_irq)
		proc_thermal_free_msi(pdev, pci_info);
err_ret_tzone:
	thermal_zone_device_unregister(pci_info->tzone);
err_del_legacy:
	if (!pci_info->no_legacy)
		proc_thermal_remove(proc_priv);
	proc_thermal_mmio_remove(pdev, proc_priv);
	pci_disable_device(pdev);

	return ret;
}

static void proc_thermal_pci_remove(struct pci_dev *pdev)
{
	struct proc_thermal_device *proc_priv = pci_get_drvdata(pdev);
	struct proc_thermal_pci *pci_info = proc_priv->priv_data;

	cancel_delayed_work_sync(&pci_info->work);

	proc_thermal_mmio_write(pci_info, PROC_THERMAL_MMIO_THRES_0, 0);
	proc_thermal_mmio_write(pci_info, PROC_THERMAL_MMIO_INT_ENABLE_0, 0);

<<<<<<< HEAD
=======
	if (msi_irq)
		proc_thermal_free_msi(pdev, pci_info);

>>>>>>> 9cacb32a
	thermal_zone_device_unregister(pci_info->tzone);
	proc_thermal_mmio_remove(pdev, pci_info->proc_priv);
	if (!pci_info->no_legacy)
		proc_thermal_remove(proc_priv);
	pci_disable_device(pdev);
}

#ifdef CONFIG_PM_SLEEP
static int proc_thermal_pci_suspend(struct device *dev)
{
	struct pci_dev *pdev = to_pci_dev(dev);
	struct proc_thermal_device *proc_priv;
	struct proc_thermal_pci *pci_info;

	proc_priv = pci_get_drvdata(pdev);
	pci_info = proc_priv->priv_data;

	if (!pci_info->no_legacy)
		return proc_thermal_suspend(dev);

	return 0;
}
static int proc_thermal_pci_resume(struct device *dev)
{
	struct pci_dev *pdev = to_pci_dev(dev);
	struct proc_thermal_device *proc_priv;
	struct proc_thermal_pci *pci_info;

	proc_priv = pci_get_drvdata(pdev);
	pci_info = proc_priv->priv_data;

	if (pci_info->stored_thres) {
		proc_thermal_mmio_write(pci_info, PROC_THERMAL_MMIO_THRES_0,
					 pci_info->stored_thres / 1000);
		proc_thermal_mmio_write(pci_info, PROC_THERMAL_MMIO_INT_ENABLE_0, 1);
	}

	if (!pci_info->no_legacy)
		return proc_thermal_resume(dev);

	return 0;
}
#else
#define proc_thermal_pci_suspend NULL
#define proc_thermal_pci_resume NULL
#endif

static SIMPLE_DEV_PM_OPS(proc_thermal_pci_pm, proc_thermal_pci_suspend,
			 proc_thermal_pci_resume);

static const struct pci_device_id proc_thermal_pci_ids[] = {
	{ PCI_DEVICE_DATA(INTEL, ADL_THERMAL, PROC_THERMAL_FEATURE_RAPL |
	  PROC_THERMAL_FEATURE_FIVR | PROC_THERMAL_FEATURE_DVFS | PROC_THERMAL_FEATURE_WT_REQ) },
	{ PCI_DEVICE_DATA(INTEL, LNLM_THERMAL, PROC_THERMAL_FEATURE_MSI_SUPPORT |
	  PROC_THERMAL_FEATURE_RAPL | PROC_THERMAL_FEATURE_DLVR |
	  PROC_THERMAL_FEATURE_WT_HINT | PROC_THERMAL_FEATURE_POWER_FLOOR) },
	{ PCI_DEVICE_DATA(INTEL, MTLP_THERMAL, PROC_THERMAL_FEATURE_RAPL |
	  PROC_THERMAL_FEATURE_FIVR | PROC_THERMAL_FEATURE_DVFS | PROC_THERMAL_FEATURE_DLVR |
	  PROC_THERMAL_FEATURE_WT_HINT | PROC_THERMAL_FEATURE_POWER_FLOOR) },
	{ PCI_DEVICE_DATA(INTEL, ARL_S_THERMAL, PROC_THERMAL_FEATURE_RAPL |
	  PROC_THERMAL_FEATURE_DVFS | PROC_THERMAL_FEATURE_DLVR | PROC_THERMAL_FEATURE_WT_HINT) },
	{ PCI_DEVICE_DATA(INTEL, RPL_THERMAL, PROC_THERMAL_FEATURE_RAPL |
	  PROC_THERMAL_FEATURE_FIVR | PROC_THERMAL_FEATURE_DVFS | PROC_THERMAL_FEATURE_WT_REQ) },
	{ },
};

MODULE_DEVICE_TABLE(pci, proc_thermal_pci_ids);

static struct pci_driver proc_thermal_pci_driver = {
	.name		= DRV_NAME,
	.probe		= proc_thermal_pci_probe,
	.remove	= proc_thermal_pci_remove,
	.id_table	= proc_thermal_pci_ids,
	.driver.pm	= &proc_thermal_pci_pm,
};

module_pci_driver(proc_thermal_pci_driver);

MODULE_IMPORT_NS(INT340X_THERMAL);

MODULE_AUTHOR("Srinivas Pandruvada <srinivas.pandruvada@linux.intel.com>");
MODULE_DESCRIPTION("Processor Thermal Reporting Device Driver");
MODULE_LICENSE("GPL v2");<|MERGE_RESOLUTION|>--- conflicted
+++ resolved
@@ -278,16 +278,6 @@
 
 static bool msi_irq;
 
-<<<<<<< HEAD
-static int proc_thermal_setup_msi(struct pci_dev *pdev, struct proc_thermal_pci *pci_info)
-{
-	int ret, i, irq;
-
-	ret = pci_alloc_irq_vectors(pdev, 1, MSI_THERMAL_MAX, PCI_IRQ_MSI | PCI_IRQ_MSIX);
-	if (ret < 0) {
-		dev_err(&pdev->dev, "Failed to allocate vectors!\n");
-		return ret;
-=======
 static void proc_thermal_free_msi(struct pci_dev *pdev, struct proc_thermal_pci *pci_info)
 {
 	int i;
@@ -308,17 +298,12 @@
 	if (count < 0) {
 		dev_err(&pdev->dev, "Failed to allocate vectors!\n");
 		return count;
->>>>>>> 9cacb32a
 	}
 
 	dev_info(&pdev->dev, "msi enabled:%d msix enabled:%d\n", pdev->msi_enabled,
 		 pdev->msix_enabled);
 
-<<<<<<< HEAD
-	for (i = 0; i < MSI_THERMAL_MAX; i++) {
-=======
 	for (i = 0; i < count; i++) {
->>>>>>> 9cacb32a
 		irq =  pci_irq_vector(pdev, i);
 
 		ret = devm_request_threaded_irq(&pdev->dev, irq, proc_thermal_irq_handler,
@@ -337,11 +322,7 @@
 	return 0;
 
 err_free_msi_vectors:
-<<<<<<< HEAD
-	pci_free_irq_vectors(pdev);
-=======
 	proc_thermal_free_msi(pdev, pci_info);
->>>>>>> 9cacb32a
 
 	return ret;
 }
@@ -450,12 +431,9 @@
 	proc_thermal_mmio_write(pci_info, PROC_THERMAL_MMIO_THRES_0, 0);
 	proc_thermal_mmio_write(pci_info, PROC_THERMAL_MMIO_INT_ENABLE_0, 0);
 
-<<<<<<< HEAD
-=======
 	if (msi_irq)
 		proc_thermal_free_msi(pdev, pci_info);
 
->>>>>>> 9cacb32a
 	thermal_zone_device_unregister(pci_info->tzone);
 	proc_thermal_mmio_remove(pdev, pci_info->proc_priv);
 	if (!pci_info->no_legacy)
