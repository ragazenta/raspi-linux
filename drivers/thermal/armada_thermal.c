/*
 * Marvell EBU Armada SoCs thermal sensor driver
 *
 * Copyright (C) 2013 Marvell
 *
 * This software is licensed under the terms of the GNU General Public
 * License version 2, as published by the Free Software Foundation, and
 * may be copied, distributed, and modified under those terms.
 *
 * This program is distributed in the hope that it will be useful,
 * but WITHOUT ANY WARRANTY; without even the implied warranty of
 * MERCHANTABILITY or FITNESS FOR A PARTICULAR PURPOSE. See the
 * GNU General Public License for more details.
 *
 */
#include <linux/device.h>
#include <linux/err.h>
#include <linux/io.h>
#include <linux/kernel.h>
#include <linux/of.h>
#include <linux/module.h>
#include <linux/delay.h>
#include <linux/platform_device.h>
#include <linux/of_device.h>
#include <linux/thermal.h>
#include <linux/iopoll.h>

/* Thermal Manager Control and Status Register */
#define PMU_TDC0_SW_RST_MASK		(0x1 << 1)
#define PMU_TM_DISABLE_OFFS		0
#define PMU_TM_DISABLE_MASK		(0x1 << PMU_TM_DISABLE_OFFS)
#define PMU_TDC0_REF_CAL_CNT_OFFS	11
#define PMU_TDC0_REF_CAL_CNT_MASK	(0x1ff << PMU_TDC0_REF_CAL_CNT_OFFS)
#define PMU_TDC0_OTF_CAL_MASK		(0x1 << 30)
#define PMU_TDC0_START_CAL_MASK		(0x1 << 25)

#define A375_UNIT_CONTROL_SHIFT		27
#define A375_UNIT_CONTROL_MASK		0x7
#define A375_READOUT_INVERT		BIT(15)
#define A375_HW_RESETn			BIT(8)

/* Legacy bindings */
#define LEGACY_CONTROL_MEM_LEN		0x4

/* Current bindings with the 2 control registers under the same memory area */
#define LEGACY_CONTROL1_OFFSET		0x0
#define CONTROL0_OFFSET			0x0
#define CONTROL1_OFFSET			0x4

/* Errata fields */
#define CONTROL0_TSEN_TC_TRIM_MASK	0x7
#define CONTROL0_TSEN_TC_TRIM_VAL	0x3

/* TSEN refers to the temperature sensors within the AP */
#define CONTROL0_TSEN_START		BIT(0)
#define CONTROL0_TSEN_RESET		BIT(1)
#define CONTROL0_TSEN_ENABLE		BIT(2)

/* EXT_TSEN refers to the external temperature sensors, out of the AP */
#define CONTROL1_EXT_TSEN_SW_RESET	BIT(7)
#define CONTROL1_EXT_TSEN_HW_RESETn	BIT(8)

#define STATUS_POLL_PERIOD_US		1000
#define STATUS_POLL_TIMEOUT_US		100000

struct armada_thermal_data;

/* Marvell EBU Thermal Sensor Dev Structure */
struct armada_thermal_priv {
	void __iomem *status;
	void __iomem *control0;
	void __iomem *control1;
	struct armada_thermal_data *data;
};

struct armada_thermal_data {
	/* Initialize the sensor */
	void (*init_sensor)(struct platform_device *pdev,
			    struct armada_thermal_priv *);

	/* Test for a valid sensor value (optional) */
	bool (*is_valid)(struct armada_thermal_priv *);

	/* Formula coeficients: temp = (b - m * reg) / div */
<<<<<<< HEAD
	unsigned long coef_b;
	unsigned long coef_m;
	unsigned long coef_div;
=======
	s64 coef_b;
	s64 coef_m;
	u32 coef_div;
>>>>>>> 661e50bc
	bool inverted;
	bool signed_sample;

	/* Register shift and mask to access the sensor temperature */
	unsigned int temp_shift;
	unsigned int temp_mask;
	u32 is_valid_bit;
	bool needs_control0;
};

static void armadaxp_init_sensor(struct platform_device *pdev,
				 struct armada_thermal_priv *priv)
{
	u32 reg;

	reg = readl_relaxed(priv->control1);
	reg |= PMU_TDC0_OTF_CAL_MASK;
	writel(reg, priv->control1);

	/* Reference calibration value */
	reg &= ~PMU_TDC0_REF_CAL_CNT_MASK;
	reg |= (0xf1 << PMU_TDC0_REF_CAL_CNT_OFFS);
	writel(reg, priv->control1);

	/* Reset the sensor */
	reg = readl_relaxed(priv->control1);
	writel((reg | PMU_TDC0_SW_RST_MASK), priv->control1);

	writel(reg, priv->control1);

	/* Enable the sensor */
	reg = readl_relaxed(priv->status);
	reg &= ~PMU_TM_DISABLE_MASK;
	writel(reg, priv->status);
}

static void armada370_init_sensor(struct platform_device *pdev,
				  struct armada_thermal_priv *priv)
{
	u32 reg;

	reg = readl_relaxed(priv->control1);
	reg |= PMU_TDC0_OTF_CAL_MASK;
	writel(reg, priv->control1);

	/* Reference calibration value */
	reg &= ~PMU_TDC0_REF_CAL_CNT_MASK;
	reg |= (0xf1 << PMU_TDC0_REF_CAL_CNT_OFFS);
	writel(reg, priv->control1);

	reg &= ~PMU_TDC0_START_CAL_MASK;
	writel(reg, priv->control1);

	msleep(10);
}

static void armada375_init_sensor(struct platform_device *pdev,
				  struct armada_thermal_priv *priv)
{
	u32 reg;

	reg = readl(priv->control1);
	reg &= ~(A375_UNIT_CONTROL_MASK << A375_UNIT_CONTROL_SHIFT);
	reg &= ~A375_READOUT_INVERT;
	reg &= ~A375_HW_RESETn;

	writel(reg, priv->control1);
	msleep(20);

	reg |= A375_HW_RESETn;
	writel(reg, priv->control1);
	msleep(50);
}

static void armada_wait_sensor_validity(struct armada_thermal_priv *priv)
{
	u32 reg;

	readl_relaxed_poll_timeout(priv->status, reg,
				   reg & priv->data->is_valid_bit,
				   STATUS_POLL_PERIOD_US,
				   STATUS_POLL_TIMEOUT_US);
}

static void armada380_init_sensor(struct platform_device *pdev,
				  struct armada_thermal_priv *priv)
{
	u32 reg = readl_relaxed(priv->control1);

	/* Disable the HW/SW reset */
	reg |= CONTROL1_EXT_TSEN_HW_RESETn;
	reg &= ~CONTROL1_EXT_TSEN_SW_RESET;
	writel(reg, priv->control1);

	/* Set Tsen Tc Trim to correct default value (errata #132698) */
	if (priv->control0) {
		reg = readl_relaxed(priv->control0);
		reg &= ~CONTROL0_TSEN_TC_TRIM_MASK;
		reg |= CONTROL0_TSEN_TC_TRIM_VAL;
		writel(reg, priv->control0);
	}

	/* Wait the sensors to be valid or the core will warn the user */
	armada_wait_sensor_validity(priv);
}

static void armada_ap806_init_sensor(struct platform_device *pdev,
				     struct armada_thermal_priv *priv)
{
	u32 reg;

	reg = readl_relaxed(priv->control0);
	reg &= ~CONTROL0_TSEN_RESET;
	reg |= CONTROL0_TSEN_START | CONTROL0_TSEN_ENABLE;
	writel(reg, priv->control0);

	/* Wait the sensors to be valid or the core will warn the user */
	armada_wait_sensor_validity(priv);
}

static bool armada_is_valid(struct armada_thermal_priv *priv)
{
	u32 reg = readl_relaxed(priv->status);

	return reg & priv->data->is_valid_bit;
}

static int armada_get_temp(struct thermal_zone_device *thermal,
			   int *temp)
{
	struct armada_thermal_priv *priv = thermal->devdata;
	u32 reg, div;
	s64 sample, b, m;

	/* Valid check */
	if (priv->data->is_valid && !priv->data->is_valid(priv)) {
		dev_err(&thermal->device,
			"Temperature sensor reading not valid\n");
		return -EIO;
	}

	reg = readl_relaxed(priv->status);
	reg = (reg >> priv->data->temp_shift) & priv->data->temp_mask;
	if (priv->data->signed_sample)
		/* The most significant bit is the sign bit */
		sample = sign_extend32(reg, fls(priv->data->temp_mask) - 1);
	else
		sample = reg;

	/* Get formula coeficients */
	b = priv->data->coef_b;
	m = priv->data->coef_m;
	div = priv->data->coef_div;

	if (priv->data->inverted)
		*temp = div_s64((m * sample) - b, div);
	else
		*temp = div_s64(b - (m * sample), div);

	return 0;
}

static struct thermal_zone_device_ops ops = {
	.get_temp = armada_get_temp,
};

static const struct armada_thermal_data armadaxp_data = {
	.init_sensor = armadaxp_init_sensor,
	.temp_shift = 10,
	.temp_mask = 0x1ff,
	.coef_b = 3153000000ULL,
	.coef_m = 10000000ULL,
	.coef_div = 13825,
};

static const struct armada_thermal_data armada370_data = {
	.is_valid = armada_is_valid,
	.init_sensor = armada370_init_sensor,
	.is_valid_bit = BIT(9),
	.temp_shift = 10,
	.temp_mask = 0x1ff,
	.coef_b = 3153000000ULL,
	.coef_m = 10000000ULL,
	.coef_div = 13825,
};

static const struct armada_thermal_data armada375_data = {
	.is_valid = armada_is_valid,
	.init_sensor = armada375_init_sensor,
	.is_valid_bit = BIT(10),
	.temp_shift = 0,
	.temp_mask = 0x1ff,
	.coef_b = 3171900000ULL,
	.coef_m = 10000000ULL,
	.coef_div = 13616,
	.needs_control0 = true,
};

static const struct armada_thermal_data armada380_data = {
	.is_valid = armada_is_valid,
	.init_sensor = armada380_init_sensor,
	.is_valid_bit = BIT(10),
	.temp_shift = 0,
	.temp_mask = 0x3ff,
	.coef_b = 1172499100ULL,
	.coef_m = 2000096ULL,
	.coef_div = 4201,
	.inverted = true,
};

static const struct armada_thermal_data armada_ap806_data = {
	.is_valid = armada_is_valid,
	.init_sensor = armada_ap806_init_sensor,
	.is_valid_bit = BIT(16),
	.temp_shift = 0,
	.temp_mask = 0x3ff,
	.coef_b = -150000LL,
	.coef_m = 423ULL,
	.coef_div = 1,
	.inverted = true,
	.signed_sample = true,
	.needs_control0 = true,
};

static const struct armada_thermal_data armada_cp110_data = {
	.is_valid = armada_is_valid,
	.init_sensor = armada380_init_sensor,
	.is_valid_bit = BIT(10),
	.temp_shift = 0,
	.temp_mask = 0x3ff,
	.coef_b = 1172499100ULL,
	.coef_m = 2000096ULL,
	.coef_div = 4201,
	.inverted = true,
	.needs_control0 = true,
};

static const struct of_device_id armada_thermal_id_table[] = {
	{
		.compatible = "marvell,armadaxp-thermal",
		.data       = &armadaxp_data,
	},
	{
		.compatible = "marvell,armada370-thermal",
		.data       = &armada370_data,
	},
	{
		.compatible = "marvell,armada375-thermal",
		.data       = &armada375_data,
	},
	{
		.compatible = "marvell,armada380-thermal",
		.data       = &armada380_data,
	},
	{
		.compatible = "marvell,armada-ap806-thermal",
		.data       = &armada_ap806_data,
	},
	{
		.compatible = "marvell,armada-cp110-thermal",
		.data       = &armada_cp110_data,
	},
	{
		/* sentinel */
	},
};
MODULE_DEVICE_TABLE(of, armada_thermal_id_table);

static int armada_thermal_probe(struct platform_device *pdev)
{
	void __iomem *control = NULL;
	struct thermal_zone_device *thermal;
	const struct of_device_id *match;
	struct armada_thermal_priv *priv;
	struct resource *res;

	match = of_match_device(armada_thermal_id_table, &pdev->dev);
	if (!match)
		return -ENODEV;

	priv = devm_kzalloc(&pdev->dev, sizeof(*priv), GFP_KERNEL);
	if (!priv)
		return -ENOMEM;

	res = platform_get_resource(pdev, IORESOURCE_MEM, 0);
	priv->status = devm_ioremap_resource(&pdev->dev, res);
	if (IS_ERR(priv->status))
		return PTR_ERR(priv->status);

	res = platform_get_resource(pdev, IORESOURCE_MEM, 1);
	control = devm_ioremap_resource(&pdev->dev, res);
	if (IS_ERR(control))
		return PTR_ERR(control);

	priv->data = (struct armada_thermal_data *)match->data;

	/*
	 * Legacy DT bindings only described "control1" register (also referred
	 * as "control MSB" on old documentation). New bindings cover
	 * "control0/control LSB" and "control1/control MSB" registers within
	 * the same resource, which is then of size 8 instead of 4.
	 */
	if (resource_size(res) == LEGACY_CONTROL_MEM_LEN) {
		/* ->control0 unavailable in this configuration */
		if (priv->data->needs_control0) {
			dev_err(&pdev->dev, "No access to control0 register\n");
			return -EINVAL;
		}

		priv->control1 = control + LEGACY_CONTROL1_OFFSET;
	} else {
		priv->control0 = control + CONTROL0_OFFSET;
		priv->control1 = control + CONTROL1_OFFSET;
	}

	priv->data->init_sensor(pdev, priv);

	thermal = thermal_zone_device_register(dev_name(&pdev->dev), 0, 0, priv,
					       &ops, NULL, 0, 0);
	if (IS_ERR(thermal)) {
		dev_err(&pdev->dev,
			"Failed to register thermal zone device\n");
		return PTR_ERR(thermal);
	}

	platform_set_drvdata(pdev, thermal);

	return 0;
}

static int armada_thermal_exit(struct platform_device *pdev)
{
	struct thermal_zone_device *armada_thermal =
		platform_get_drvdata(pdev);

	thermal_zone_device_unregister(armada_thermal);

	return 0;
}

static struct platform_driver armada_thermal_driver = {
	.probe = armada_thermal_probe,
	.remove = armada_thermal_exit,
	.driver = {
		.name = "armada_thermal",
		.of_match_table = armada_thermal_id_table,
	},
};

module_platform_driver(armada_thermal_driver);

MODULE_AUTHOR("Ezequiel Garcia <ezequiel.garcia@free-electrons.com>");
MODULE_DESCRIPTION("Marvell EBU Armada SoCs thermal driver");
MODULE_LICENSE("GPL v2");<|MERGE_RESOLUTION|>--- conflicted
+++ resolved
@@ -82,15 +82,9 @@
 	bool (*is_valid)(struct armada_thermal_priv *);
 
 	/* Formula coeficients: temp = (b - m * reg) / div */
-<<<<<<< HEAD
-	unsigned long coef_b;
-	unsigned long coef_m;
-	unsigned long coef_div;
-=======
 	s64 coef_b;
 	s64 coef_m;
 	u32 coef_div;
->>>>>>> 661e50bc
 	bool inverted;
 	bool signed_sample;
 
