--- conflicted
+++ resolved
@@ -194,11 +194,6 @@
 void sun4i_tcon_enable_vblank(struct sun4i_tcon *tcon, bool enable);
 
 /* Mode Related Controls */
-<<<<<<< HEAD
-void sun4i_tcon_switch_interlace(struct sun4i_tcon *tcon,
-				 bool enable);
-=======
->>>>>>> bb176f67
 void sun4i_tcon_set_mux(struct sun4i_tcon *tcon, int channel,
 			struct drm_encoder *encoder);
 void sun4i_tcon0_mode_set(struct sun4i_tcon *tcon,
