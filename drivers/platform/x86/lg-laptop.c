// SPDX-License-Identifier: GPL-2.0+
/*
 * lg-laptop.c - LG Gram ACPI features and hotkeys Driver
 *
 * Copyright (C) 2018 Matan Ziv-Av <matan@svgalib.org>
 */

#define pr_fmt(fmt) KBUILD_MODNAME ": " fmt

#include <linux/acpi.h>
#include <linux/dmi.h>
#include <linux/input.h>
#include <linux/input/sparse-keymap.h>
#include <linux/kernel.h>
#include <linux/leds.h>
#include <linux/module.h>
#include <linux/platform_device.h>
#include <linux/types.h>

#define LED_DEVICE(_name, max, flag) struct led_classdev _name = { \
	.name           = __stringify(_name),   \
	.max_brightness = max,                  \
	.brightness_set = _name##_set,          \
	.brightness_get = _name##_get,          \
	.flags = flag,                          \
}

MODULE_AUTHOR("Matan Ziv-Av");
MODULE_DESCRIPTION("LG WMI Hotkey Driver");
MODULE_LICENSE("GPL");

#define WMI_EVENT_GUID0	"E4FB94F9-7F2B-4173-AD1A-CD1D95086248"
#define WMI_EVENT_GUID1	"023B133E-49D1-4E10-B313-698220140DC2"
#define WMI_EVENT_GUID2	"37BE1AC0-C3F2-4B1F-BFBE-8FDEAF2814D6"
#define WMI_EVENT_GUID3	"911BAD44-7DF8-4FBB-9319-BABA1C4B293B"
#define WMI_METHOD_WMAB "C3A72B38-D3EF-42D3-8CBB-D5A57049F66D"
#define WMI_METHOD_WMBB "2B4F501A-BD3C-4394-8DCF-00A7D2BC8210"
#define WMI_EVENT_GUID  WMI_EVENT_GUID0

#define WMAB_METHOD     "\\XINI.WMAB"
#define WMBB_METHOD     "\\XINI.WMBB"
#define SB_GGOV_METHOD  "\\_SB.GGOV"
#define GOV_TLED        0x2020008
#define WM_GET          1
#define WM_SET          2
#define WM_KEY_LIGHT    0x400
#define WM_TLED         0x404
#define WM_FN_LOCK      0x407
#define WM_BATT_LIMIT   0x61
#define WM_READER_MODE  0xBF
#define WM_FAN_MODE	0x33
#define WMBB_USB_CHARGE 0x10B
#define WMBB_BATT_LIMIT 0x10C

#define PLATFORM_NAME   "lg-laptop"

MODULE_ALIAS("wmi:" WMI_EVENT_GUID0);
MODULE_ALIAS("wmi:" WMI_EVENT_GUID1);
MODULE_ALIAS("wmi:" WMI_EVENT_GUID2);
MODULE_ALIAS("wmi:" WMI_EVENT_GUID3);
MODULE_ALIAS("wmi:" WMI_METHOD_WMAB);
MODULE_ALIAS("wmi:" WMI_METHOD_WMBB);
MODULE_ALIAS("acpi*:LGEX0815:*");

static struct platform_device *pf_device;
static struct input_dev *wmi_input_dev;

static u32 inited;
#define INIT_INPUT_WMI_0        0x01
#define INIT_INPUT_WMI_2        0x02
#define INIT_INPUT_ACPI         0x04
#define INIT_SPARSE_KEYMAP      0x80

static int battery_limit_use_wmbb;
static struct led_classdev kbd_backlight;
static enum led_brightness get_kbd_backlight_level(void);

static const struct key_entry wmi_keymap[] = {
	{KE_KEY, 0x70, {KEY_F15} },	 /* LG control panel (F1) */
	{KE_KEY, 0x74, {KEY_F21} },	 /* Touchpad toggle (F5) */
	{KE_KEY, 0xf020000, {KEY_F14} }, /* Read mode (F9) */
	{KE_KEY, 0x10000000, {KEY_F16} },/* Keyboard backlight (F8) - pressing
					  * this key both sends an event and
					  * changes backlight level.
					  */
	{KE_KEY, 0x80, {KEY_RFKILL} },
	{KE_END, 0}
};

static int ggov(u32 arg0)
{
	union acpi_object args[1];
	union acpi_object *r;
	acpi_status status;
	acpi_handle handle;
	struct acpi_object_list arg;
	struct acpi_buffer buffer = { ACPI_ALLOCATE_BUFFER, NULL };
	int res;

	args[0].type = ACPI_TYPE_INTEGER;
	args[0].integer.value = arg0;

	status = acpi_get_handle(NULL, (acpi_string) SB_GGOV_METHOD, &handle);
	if (ACPI_FAILURE(status)) {
		pr_err("Cannot get handle");
		return -ENODEV;
	}

	arg.count = 1;
	arg.pointer = args;

	status = acpi_evaluate_object(handle, NULL, &arg, &buffer);
	if (ACPI_FAILURE(status)) {
		acpi_handle_err(handle, "GGOV: call failed.\n");
		return -EINVAL;
	}

	r = buffer.pointer;
	if (r->type != ACPI_TYPE_INTEGER) {
		kfree(r);
		return -EINVAL;
	}

	res = r->integer.value;
	kfree(r);

	return res;
}

static union acpi_object *lg_wmab(u32 method, u32 arg1, u32 arg2)
{
	union acpi_object args[3];
	acpi_status status;
	acpi_handle handle;
	struct acpi_object_list arg;
	struct acpi_buffer buffer = { ACPI_ALLOCATE_BUFFER, NULL };

	args[0].type = ACPI_TYPE_INTEGER;
	args[0].integer.value = method;
	args[1].type = ACPI_TYPE_INTEGER;
	args[1].integer.value = arg1;
	args[2].type = ACPI_TYPE_INTEGER;
	args[2].integer.value = arg2;

	status = acpi_get_handle(NULL, (acpi_string) WMAB_METHOD, &handle);
	if (ACPI_FAILURE(status)) {
		pr_err("Cannot get handle");
		return NULL;
	}

	arg.count = 3;
	arg.pointer = args;

	status = acpi_evaluate_object(handle, NULL, &arg, &buffer);
	if (ACPI_FAILURE(status)) {
		acpi_handle_err(handle, "WMAB: call failed.\n");
		return NULL;
	}

	return buffer.pointer;
}

static union acpi_object *lg_wmbb(u32 method_id, u32 arg1, u32 arg2)
{
	union acpi_object args[3];
	acpi_status status;
	acpi_handle handle;
	struct acpi_object_list arg;
	struct acpi_buffer buffer = { ACPI_ALLOCATE_BUFFER, NULL };
	u8 buf[32];

	*(u32 *)buf = method_id;
	*(u32 *)(buf + 4) = arg1;
	*(u32 *)(buf + 16) = arg2;
	args[0].type = ACPI_TYPE_INTEGER;
	args[0].integer.value = 0; /* ignored */
	args[1].type = ACPI_TYPE_INTEGER;
	args[1].integer.value = 1; /* Must be 1 or 2. Does not matter which */
	args[2].type = ACPI_TYPE_BUFFER;
	args[2].buffer.length = 32;
	args[2].buffer.pointer = buf;

	status = acpi_get_handle(NULL, (acpi_string)WMBB_METHOD, &handle);
	if (ACPI_FAILURE(status)) {
		pr_err("Cannot get handle");
		return NULL;
	}

	arg.count = 3;
	arg.pointer = args;

	status = acpi_evaluate_object(handle, NULL, &arg, &buffer);
	if (ACPI_FAILURE(status)) {
		acpi_handle_err(handle, "WMAB: call failed.\n");
		return NULL;
	}

	return (union acpi_object *)buffer.pointer;
}

static void wmi_notify(u32 value, void *context)
{
	struct acpi_buffer response = { ACPI_ALLOCATE_BUFFER, NULL };
	union acpi_object *obj;
	acpi_status status;
	long data = (long)context;

	pr_debug("event guid %li\n", data);
	status = wmi_get_event_data(value, &response);
	if (ACPI_FAILURE(status)) {
		pr_err("Bad event status 0x%x\n", status);
		return;
	}

	obj = (union acpi_object *)response.pointer;
	if (!obj)
		return;

	if (obj->type == ACPI_TYPE_INTEGER) {
		int eventcode = obj->integer.value;
		struct key_entry *key;

		if (eventcode == 0x10000000) {
			led_classdev_notify_brightness_hw_changed(
				&kbd_backlight, get_kbd_backlight_level());
		} else {
			key = sparse_keymap_entry_from_scancode(
				wmi_input_dev, eventcode);
			if (key && key->type == KE_KEY)
				sparse_keymap_report_entry(wmi_input_dev,
							   key, 1, true);
		}
	}

	pr_debug("Type: %i    Eventcode: 0x%llx\n", obj->type,
		 obj->integer.value);
	kfree(response.pointer);
}

static void wmi_input_setup(void)
{
	acpi_status status;

	wmi_input_dev = input_allocate_device();
	if (wmi_input_dev) {
		wmi_input_dev->name = "LG WMI hotkeys";
		wmi_input_dev->phys = "wmi/input0";
		wmi_input_dev->id.bustype = BUS_HOST;

		if (sparse_keymap_setup(wmi_input_dev, wmi_keymap, NULL) ||
		    input_register_device(wmi_input_dev)) {
			pr_info("Cannot initialize input device");
			input_free_device(wmi_input_dev);
			return;
		}

		inited |= INIT_SPARSE_KEYMAP;
		status = wmi_install_notify_handler(WMI_EVENT_GUID0, wmi_notify,
						    (void *)0);
		if (ACPI_SUCCESS(status))
			inited |= INIT_INPUT_WMI_0;

		status = wmi_install_notify_handler(WMI_EVENT_GUID2, wmi_notify,
						    (void *)2);
		if (ACPI_SUCCESS(status))
			inited |= INIT_INPUT_WMI_2;
	} else {
		pr_info("Cannot allocate input device");
	}
}

static void acpi_notify(struct acpi_device *device, u32 event)
{
	struct key_entry *key;

	acpi_handle_debug(device->handle, "notify: %d\n", event);
	if (inited & INIT_SPARSE_KEYMAP) {
		key = sparse_keymap_entry_from_scancode(wmi_input_dev, 0x80);
		if (key && key->type == KE_KEY)
			sparse_keymap_report_entry(wmi_input_dev, key, 1, true);
	}
}

static ssize_t fan_mode_store(struct device *dev,
			      struct device_attribute *attr,
			      const char *buffer, size_t count)
{
	bool value;
	union acpi_object *r;
	u32 m;
	int ret;

	ret = kstrtobool(buffer, &value);
	if (ret)
		return ret;

	r = lg_wmab(WM_FAN_MODE, WM_GET, 0);
	if (!r)
		return -EIO;

	if (r->type != ACPI_TYPE_INTEGER) {
		kfree(r);
		return -EIO;
	}

	m = r->integer.value;
	kfree(r);
	r = lg_wmab(WM_FAN_MODE, WM_SET, (m & 0xffffff0f) | (value << 4));
	kfree(r);
	r = lg_wmab(WM_FAN_MODE, WM_SET, (m & 0xfffffff0) | value);
	kfree(r);

	return count;
}

static ssize_t fan_mode_show(struct device *dev,
			     struct device_attribute *attr, char *buffer)
{
	unsigned int status;
	union acpi_object *r;

	r = lg_wmab(WM_FAN_MODE, WM_GET, 0);
	if (!r)
		return -EIO;

	if (r->type != ACPI_TYPE_INTEGER) {
		kfree(r);
		return -EIO;
	}

	status = r->integer.value & 0x01;
	kfree(r);

	return snprintf(buffer, PAGE_SIZE, "%d\n", status);
}

static ssize_t usb_charge_store(struct device *dev,
				struct device_attribute *attr,
				const char *buffer, size_t count)
{
	bool value;
	union acpi_object *r;
	int ret;

	ret = kstrtobool(buffer, &value);
	if (ret)
		return ret;

	r = lg_wmbb(WMBB_USB_CHARGE, WM_SET, value);
	if (!r)
		return -EIO;

	kfree(r);
	return count;
}

static ssize_t usb_charge_show(struct device *dev,
			       struct device_attribute *attr, char *buffer)
{
	unsigned int status;
	union acpi_object *r;

	r = lg_wmbb(WMBB_USB_CHARGE, WM_GET, 0);
	if (!r)
		return -EIO;

	if (r->type != ACPI_TYPE_BUFFER) {
		kfree(r);
		return -EIO;
	}

	status = !!r->buffer.pointer[0x10];

	kfree(r);

	return snprintf(buffer, PAGE_SIZE, "%d\n", status);
}

static ssize_t reader_mode_store(struct device *dev,
				 struct device_attribute *attr,
				 const char *buffer, size_t count)
{
	bool value;
	union acpi_object *r;
	int ret;

	ret = kstrtobool(buffer, &value);
	if (ret)
		return ret;

	r = lg_wmab(WM_READER_MODE, WM_SET, value);
	if (!r)
		return -EIO;

	kfree(r);
	return count;
}

static ssize_t reader_mode_show(struct device *dev,
				struct device_attribute *attr, char *buffer)
{
	unsigned int status;
	union acpi_object *r;

	r = lg_wmab(WM_READER_MODE, WM_GET, 0);
	if (!r)
		return -EIO;

	if (r->type != ACPI_TYPE_INTEGER) {
		kfree(r);
		return -EIO;
	}

	status = !!r->integer.value;

	kfree(r);

	return snprintf(buffer, PAGE_SIZE, "%d\n", status);
}

static ssize_t fn_lock_store(struct device *dev,
			     struct device_attribute *attr,
			     const char *buffer, size_t count)
{
	bool value;
	union acpi_object *r;
	int ret;

	ret = kstrtobool(buffer, &value);
	if (ret)
		return ret;

	r = lg_wmab(WM_FN_LOCK, WM_SET, value);
	if (!r)
		return -EIO;

	kfree(r);
	return count;
}

static ssize_t fn_lock_show(struct device *dev,
			    struct device_attribute *attr, char *buffer)
{
	unsigned int status;
	union acpi_object *r;

	r = lg_wmab(WM_FN_LOCK, WM_GET, 0);
	if (!r)
		return -EIO;

	if (r->type != ACPI_TYPE_BUFFER) {
		kfree(r);
		return -EIO;
	}

	status = !!r->buffer.pointer[0];
	kfree(r);

	return snprintf(buffer, PAGE_SIZE, "%d\n", status);
}

static ssize_t battery_care_limit_store(struct device *dev,
					struct device_attribute *attr,
					const char *buffer, size_t count)
{
	unsigned long value;
	int ret;

	ret = kstrtoul(buffer, 10, &value);
	if (ret)
		return ret;

	if (value == 100 || value == 80) {
		union acpi_object *r;

		if (battery_limit_use_wmbb)
			r = lg_wmbb(WMBB_BATT_LIMIT, WM_SET, value);
		else
			r = lg_wmab(WM_BATT_LIMIT, WM_SET, value);
		if (!r)
			return -EIO;

		kfree(r);
		return count;
	}

	return -EINVAL;
}

static ssize_t battery_care_limit_show(struct device *dev,
				       struct device_attribute *attr,
				       char *buffer)
{
	unsigned int status;
	union acpi_object *r;

	if (battery_limit_use_wmbb) {
		r = lg_wmbb(WMBB_BATT_LIMIT, WM_GET, 0);
		if (!r)
			return -EIO;

		if (r->type != ACPI_TYPE_BUFFER) {
			kfree(r);
			return -EIO;
		}

		status = r->buffer.pointer[0x10];
	} else {
		r = lg_wmab(WM_BATT_LIMIT, WM_GET, 0);
		if (!r)
			return -EIO;

		if (r->type != ACPI_TYPE_INTEGER) {
			kfree(r);
			return -EIO;
		}

		status = r->integer.value;
	}
	kfree(r);
	if (status != 80 && status != 100)
		status = 0;

	return snprintf(buffer, PAGE_SIZE, "%d\n", status);
}

static DEVICE_ATTR_RW(fan_mode);
static DEVICE_ATTR_RW(usb_charge);
static DEVICE_ATTR_RW(reader_mode);
static DEVICE_ATTR_RW(fn_lock);
static DEVICE_ATTR_RW(battery_care_limit);

static struct attribute *dev_attributes[] = {
	&dev_attr_fan_mode.attr,
	&dev_attr_usb_charge.attr,
	&dev_attr_reader_mode.attr,
	&dev_attr_fn_lock.attr,
	&dev_attr_battery_care_limit.attr,
	NULL
};

static const struct attribute_group dev_attribute_group = {
	.attrs = dev_attributes,
};

static void tpad_led_set(struct led_classdev *cdev,
			 enum led_brightness brightness)
{
	union acpi_object *r;

	r = lg_wmab(WM_TLED, WM_SET, brightness > LED_OFF);
	kfree(r);
}

static enum led_brightness tpad_led_get(struct led_classdev *cdev)
{
	return ggov(GOV_TLED) > 0 ? LED_ON : LED_OFF;
}

static LED_DEVICE(tpad_led, 1, 0);

static void kbd_backlight_set(struct led_classdev *cdev,
			      enum led_brightness brightness)
{
	u32 val;
	union acpi_object *r;

	val = 0x22;
	if (brightness <= LED_OFF)
		val = 0;
	if (brightness >= LED_FULL)
		val = 0x24;
	r = lg_wmab(WM_KEY_LIGHT, WM_SET, val);
	kfree(r);
}

static enum led_brightness get_kbd_backlight_level(void)
{
	union acpi_object *r;
	int val;

	r = lg_wmab(WM_KEY_LIGHT, WM_GET, 0);

	if (!r)
		return LED_OFF;

	if (r->type != ACPI_TYPE_BUFFER || r->buffer.pointer[1] != 0x05) {
		kfree(r);
		return LED_OFF;
	}

	switch (r->buffer.pointer[0] & 0x27) {
	case 0x24:
		val = LED_FULL;
		break;
	case 0x22:
		val = LED_HALF;
		break;
	default:
		val = LED_OFF;
	}

	kfree(r);

	return val;
}

static enum led_brightness kbd_backlight_get(struct led_classdev *cdev)
{
	return get_kbd_backlight_level();
}

static LED_DEVICE(kbd_backlight, 255, LED_BRIGHT_HW_CHANGED);

static void wmi_input_destroy(void)
{
	if (inited & INIT_INPUT_WMI_2)
		wmi_remove_notify_handler(WMI_EVENT_GUID2);

	if (inited & INIT_INPUT_WMI_0)
		wmi_remove_notify_handler(WMI_EVENT_GUID0);

	if (inited & INIT_SPARSE_KEYMAP)
		input_unregister_device(wmi_input_dev);

	inited &= ~(INIT_INPUT_WMI_0 | INIT_INPUT_WMI_2 | INIT_SPARSE_KEYMAP);
}

static struct platform_driver pf_driver = {
	.driver = {
		   .name = PLATFORM_NAME,
	}
};

static int acpi_add(struct acpi_device *device)
{
	int ret;
	const char *product;
	int year = 2017;

	if (pf_device)
		return 0;

	ret = platform_driver_register(&pf_driver);
	if (ret)
		return ret;

	pf_device = platform_device_register_simple(PLATFORM_NAME,
						    PLATFORM_DEVID_NONE,
						    NULL, 0);
	if (IS_ERR(pf_device)) {
		ret = PTR_ERR(pf_device);
		pf_device = NULL;
		pr_err("unable to register platform device\n");
		goto out_platform_registered;
	}
	product = dmi_get_system_info(DMI_PRODUCT_NAME);
<<<<<<< HEAD
	if (strlen(product) > 4)
=======
	if (product && strlen(product) > 4)
>>>>>>> 318a54c0
		switch (product[4]) {
		case '5':
		case '6':
			year = 2016;
			break;
		case '7':
			year = 2017;
			break;
		case '8':
			year = 2018;
			break;
		case '9':
			year = 2019;
			break;
		case '0':
			if (strlen(product) > 5)
				switch (product[5]) {
				case 'N':
					year = 2020;
					break;
				case 'P':
					year = 2021;
					break;
				default:
					year = 2022;
				}
			break;
		default:
			year = 2019;
		}
	pr_info("product: %s  year: %d\n", product, year);

	if (year >= 2019)
		battery_limit_use_wmbb = 1;

	ret = sysfs_create_group(&pf_device->dev.kobj, &dev_attribute_group);
	if (ret)
		goto out_platform_device;

	/* LEDs are optional */
	led_classdev_register(&pf_device->dev, &kbd_backlight);
	led_classdev_register(&pf_device->dev, &tpad_led);

	wmi_input_setup();

	return 0;

out_platform_device:
	platform_device_unregister(pf_device);
out_platform_registered:
	platform_driver_unregister(&pf_driver);
	return ret;
}

static int acpi_remove(struct acpi_device *device)
{
	sysfs_remove_group(&pf_device->dev.kobj, &dev_attribute_group);

	led_classdev_unregister(&tpad_led);
	led_classdev_unregister(&kbd_backlight);

	wmi_input_destroy();
	platform_device_unregister(pf_device);
	pf_device = NULL;
	platform_driver_unregister(&pf_driver);

	return 0;
}

static const struct acpi_device_id device_ids[] = {
	{"LGEX0815", 0},
	{"", 0}
};
MODULE_DEVICE_TABLE(acpi, device_ids);

static struct acpi_driver acpi_driver = {
	.name = "LG Gram Laptop Support",
	.class = "lg-laptop",
	.ids = device_ids,
	.ops = {
		.add = acpi_add,
		.remove = acpi_remove,
		.notify = acpi_notify,
		},
	.owner = THIS_MODULE,
};

static int __init acpi_init(void)
{
	int result;

	result = acpi_bus_register_driver(&acpi_driver);
	if (result < 0) {
		pr_debug("Error registering driver\n");
		return -ENODEV;
	}

	return 0;
}

static void __exit acpi_exit(void)
{
	acpi_bus_unregister_driver(&acpi_driver);
}

module_init(acpi_init);
module_exit(acpi_exit);<|MERGE_RESOLUTION|>--- conflicted
+++ resolved
@@ -655,11 +655,7 @@
 		goto out_platform_registered;
 	}
 	product = dmi_get_system_info(DMI_PRODUCT_NAME);
-<<<<<<< HEAD
-	if (strlen(product) > 4)
-=======
 	if (product && strlen(product) > 4)
->>>>>>> 318a54c0
 		switch (product[4]) {
 		case '5':
 		case '6':
