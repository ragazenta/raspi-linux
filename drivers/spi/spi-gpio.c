--- conflicted
+++ resolved
@@ -394,9 +394,6 @@
 	master->bits_per_word_mask = SPI_BPW_RANGE_MASK(1, 32);
 	master->mode_bits = SPI_3WIRE | SPI_3WIRE_HIZ | SPI_CPHA | SPI_CPOL |
 			    SPI_CS_HIGH;
-<<<<<<< HEAD
-	master->flags = master_flags;
-=======
 	if (!spi_gpio->mosi) {
 		/* HW configuration without MOSI pin
 		 *
@@ -407,7 +404,6 @@
 		master->flags = SPI_MASTER_NO_TX;
 	}
 
->>>>>>> 0ecfebd2
 	master->bus_num = pdev->id;
 	master->setup = spi_gpio_setup;
 	master->cleanup = spi_gpio_cleanup;
@@ -428,11 +424,7 @@
 		bb->txrx_word[SPI_MODE_2] = spi_gpio_txrx_word_mode2;
 		bb->txrx_word[SPI_MODE_3] = spi_gpio_txrx_word_mode3;
 	}
-<<<<<<< HEAD
-	spi_gpio->bitbang.setup_transfer = spi_bitbang_setup_transfer;
-=======
 	bb->setup_transfer = spi_bitbang_setup_transfer;
->>>>>>> 0ecfebd2
 
 	status = spi_bitbang_init(&spi_gpio->bitbang);
 	if (status)
