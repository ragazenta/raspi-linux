// SPDX-License-Identifier: GPL-2.0 OR Linux-OpenIB
/*
 * Copyright (c) 2013-2021, Mellanox Technologies inc.  All rights reserved.
 */

#include <linux/interrupt.h>
#include <linux/notifier.h>
#include <linux/module.h>
#include <linux/mlx5/driver.h>
#include <linux/mlx5/vport.h>
#include <linux/mlx5/eq.h>
#ifdef CONFIG_RFS_ACCEL
#include <linux/cpu_rmap.h>
#endif
#include "mlx5_core.h"
#include "lib/eq.h"
#include "fpga/core.h"
#include "eswitch.h"
#include "lib/clock.h"
#include "diag/fw_tracer.h"
#include "mlx5_irq.h"

enum {
	MLX5_EQE_OWNER_INIT_VAL	= 0x1,
};

enum {
	MLX5_EQ_STATE_ARMED		= 0x9,
	MLX5_EQ_STATE_FIRED		= 0xa,
	MLX5_EQ_STATE_ALWAYS_ARMED	= 0xb,
};

enum {
	MLX5_EQ_DOORBEL_OFFSET	= 0x40,
};

/* budget must be smaller than MLX5_NUM_SPARE_EQE to guarantee that we update
 * the ci before we polled all the entries in the EQ. MLX5_NUM_SPARE_EQE is
 * used to set the EQ size, budget must be smaller than the EQ size.
 */
enum {
	MLX5_EQ_POLLING_BUDGET	= 128,
};

static_assert(MLX5_EQ_POLLING_BUDGET <= MLX5_NUM_SPARE_EQE);

struct mlx5_eq_table {
	struct list_head        comp_eqs_list;
	struct mlx5_eq_async    pages_eq;
	struct mlx5_eq_async    cmd_eq;
	struct mlx5_eq_async    async_eq;

	struct atomic_notifier_head nh[MLX5_EVENT_TYPE_MAX];

	/* Since CQ DB is stored in async_eq */
	struct mlx5_nb          cq_err_nb;

	struct mutex            lock; /* sync async eqs creations */
	int			num_comp_eqs;
	struct mlx5_irq_table	*irq_table;
#ifdef CONFIG_RFS_ACCEL
	struct cpu_rmap		*rmap;
#endif
};

#define MLX5_ASYNC_EVENT_MASK ((1ull << MLX5_EVENT_TYPE_PATH_MIG)	    | \
			       (1ull << MLX5_EVENT_TYPE_COMM_EST)	    | \
			       (1ull << MLX5_EVENT_TYPE_SQ_DRAINED)	    | \
			       (1ull << MLX5_EVENT_TYPE_CQ_ERROR)	    | \
			       (1ull << MLX5_EVENT_TYPE_WQ_CATAS_ERROR)	    | \
			       (1ull << MLX5_EVENT_TYPE_PATH_MIG_FAILED)    | \
			       (1ull << MLX5_EVENT_TYPE_WQ_INVAL_REQ_ERROR) | \
			       (1ull << MLX5_EVENT_TYPE_WQ_ACCESS_ERROR)    | \
			       (1ull << MLX5_EVENT_TYPE_PORT_CHANGE)	    | \
			       (1ull << MLX5_EVENT_TYPE_SRQ_CATAS_ERROR)    | \
			       (1ull << MLX5_EVENT_TYPE_SRQ_LAST_WQE)	    | \
			       (1ull << MLX5_EVENT_TYPE_SRQ_RQ_LIMIT))

static int mlx5_cmd_destroy_eq(struct mlx5_core_dev *dev, u8 eqn)
{
	u32 in[MLX5_ST_SZ_DW(destroy_eq_in)] = {};

	MLX5_SET(destroy_eq_in, in, opcode, MLX5_CMD_OP_DESTROY_EQ);
	MLX5_SET(destroy_eq_in, in, eq_number, eqn);
	return mlx5_cmd_exec_in(dev, destroy_eq, in);
}

/* caller must eventually call mlx5_cq_put on the returned cq */
static struct mlx5_core_cq *mlx5_eq_cq_get(struct mlx5_eq *eq, u32 cqn)
{
	struct mlx5_cq_table *table = &eq->cq_table;
	struct mlx5_core_cq *cq = NULL;

	rcu_read_lock();
	cq = radix_tree_lookup(&table->tree, cqn);
	if (likely(cq))
		mlx5_cq_hold(cq);
	rcu_read_unlock();

	return cq;
}

static int mlx5_eq_comp_int(struct notifier_block *nb,
			    __always_unused unsigned long action,
			    __always_unused void *data)
{
	struct mlx5_eq_comp *eq_comp =
		container_of(nb, struct mlx5_eq_comp, irq_nb);
	struct mlx5_eq *eq = &eq_comp->core;
	struct mlx5_eqe *eqe;
	int num_eqes = 0;
	u32 cqn = -1;

	eqe = next_eqe_sw(eq);
	if (!eqe)
		goto out;

	do {
		struct mlx5_core_cq *cq;

		/* Make sure we read EQ entry contents after we've
		 * checked the ownership bit.
		 */
		dma_rmb();
		/* Assume (eqe->type) is always MLX5_EVENT_TYPE_COMP */
		cqn = be32_to_cpu(eqe->data.comp.cqn) & 0xffffff;

		cq = mlx5_eq_cq_get(eq, cqn);
		if (likely(cq)) {
			++cq->arm_sn;
			cq->comp(cq, eqe);
			mlx5_cq_put(cq);
		} else {
			dev_dbg_ratelimited(eq->dev->device,
					    "Completion event for bogus CQ 0x%x\n", cqn);
		}

		++eq->cons_index;

	} while ((++num_eqes < MLX5_EQ_POLLING_BUDGET) && (eqe = next_eqe_sw(eq)));

out:
	eq_update_ci(eq, 1);

	if (cqn != -1)
		tasklet_schedule(&eq_comp->tasklet_ctx.task);

	return 0;
}

/* Some architectures don't latch interrupts when they are disabled, so using
 * mlx5_eq_poll_irq_disabled could end up losing interrupts while trying to
 * avoid losing them.  It is not recommended to use it, unless this is the last
 * resort.
 */
u32 mlx5_eq_poll_irq_disabled(struct mlx5_eq_comp *eq)
{
	u32 count_eqe;

	disable_irq(eq->core.irqn);
	count_eqe = eq->core.cons_index;
	mlx5_eq_comp_int(&eq->irq_nb, 0, NULL);
	count_eqe = eq->core.cons_index - count_eqe;
	enable_irq(eq->core.irqn);

	return count_eqe;
}

static void mlx5_eq_async_int_lock(struct mlx5_eq_async *eq, bool recovery,
				   unsigned long *flags)
	__acquires(&eq->lock)
{
	if (!recovery)
		spin_lock(&eq->lock);
	else
		spin_lock_irqsave(&eq->lock, *flags);
}

static void mlx5_eq_async_int_unlock(struct mlx5_eq_async *eq, bool recovery,
				     unsigned long *flags)
	__releases(&eq->lock)
{
	if (!recovery)
		spin_unlock(&eq->lock);
	else
		spin_unlock_irqrestore(&eq->lock, *flags);
}

enum async_eq_nb_action {
	ASYNC_EQ_IRQ_HANDLER = 0,
	ASYNC_EQ_RECOVER = 1,
};

static int mlx5_eq_async_int(struct notifier_block *nb,
			     unsigned long action, void *data)
{
	struct mlx5_eq_async *eq_async =
		container_of(nb, struct mlx5_eq_async, irq_nb);
	struct mlx5_eq *eq = &eq_async->core;
	struct mlx5_eq_table *eqt;
	struct mlx5_core_dev *dev;
	struct mlx5_eqe *eqe;
	unsigned long flags;
	int num_eqes = 0;
	bool recovery;

	dev = eq->dev;
	eqt = dev->priv.eq_table;

	recovery = action == ASYNC_EQ_RECOVER;
	mlx5_eq_async_int_lock(eq_async, recovery, &flags);

	eqe = next_eqe_sw(eq);
	if (!eqe)
		goto out;

	do {
		/*
		 * Make sure we read EQ entry contents after we've
		 * checked the ownership bit.
		 */
		dma_rmb();

		atomic_notifier_call_chain(&eqt->nh[eqe->type], eqe->type, eqe);
		atomic_notifier_call_chain(&eqt->nh[MLX5_EVENT_TYPE_NOTIFY_ANY], eqe->type, eqe);

		++eq->cons_index;

	} while ((++num_eqes < MLX5_EQ_POLLING_BUDGET) && (eqe = next_eqe_sw(eq)));

out:
	eq_update_ci(eq, 1);
	mlx5_eq_async_int_unlock(eq_async, recovery, &flags);

	return unlikely(recovery) ? num_eqes : 0;
}

void mlx5_cmd_eq_recover(struct mlx5_core_dev *dev)
{
	struct mlx5_eq_async *eq = &dev->priv.eq_table->cmd_eq;
	int eqes;

	eqes = mlx5_eq_async_int(&eq->irq_nb, ASYNC_EQ_RECOVER, NULL);
	if (eqes)
		mlx5_core_warn(dev, "Recovered %d EQEs on cmd_eq\n", eqes);
}

static void init_eq_buf(struct mlx5_eq *eq)
{
	struct mlx5_eqe *eqe;
	int i;

	for (i = 0; i < eq_get_size(eq); i++) {
		eqe = get_eqe(eq, i);
		eqe->owner = MLX5_EQE_OWNER_INIT_VAL;
	}
}

static int
create_map_eq(struct mlx5_core_dev *dev, struct mlx5_eq *eq,
	      struct mlx5_eq_param *param)
{
	u8 log_eq_size = order_base_2(param->nent + MLX5_NUM_SPARE_EQE);
	struct mlx5_cq_table *cq_table = &eq->cq_table;
	u32 out[MLX5_ST_SZ_DW(create_eq_out)] = {0};
	u8 log_eq_stride = ilog2(MLX5_EQE_SIZE);
	struct mlx5_priv *priv = &dev->priv;
	u16 vecidx = param->irq_index;
	__be64 *pas;
	void *eqc;
	int inlen;
	u32 *in;
	int err;
	int i;

	/* Init CQ table */
	memset(cq_table, 0, sizeof(*cq_table));
	spin_lock_init(&cq_table->lock);
	INIT_RADIX_TREE(&cq_table->tree, GFP_ATOMIC);

	eq->cons_index = 0;

	err = mlx5_frag_buf_alloc_node(dev, wq_get_byte_sz(log_eq_size, log_eq_stride),
				       &eq->frag_buf, dev->priv.numa_node);
	if (err)
		return err;

	mlx5_init_fbc(eq->frag_buf.frags, log_eq_stride, log_eq_size, &eq->fbc);
	init_eq_buf(eq);

	eq->irq = mlx5_irq_request(dev, vecidx, param->affinity);
	if (IS_ERR(eq->irq)) {
		err = PTR_ERR(eq->irq);
		goto err_buf;
	}

	vecidx = mlx5_irq_get_index(eq->irq);
	inlen = MLX5_ST_SZ_BYTES(create_eq_in) +
		MLX5_FLD_SZ_BYTES(create_eq_in, pas[0]) * eq->frag_buf.npages;

	in = kvzalloc(inlen, GFP_KERNEL);
	if (!in) {
		err = -ENOMEM;
		goto err_irq;
	}

	pas = (__be64 *)MLX5_ADDR_OF(create_eq_in, in, pas);
	mlx5_fill_page_frag_array(&eq->frag_buf, pas);

	MLX5_SET(create_eq_in, in, opcode, MLX5_CMD_OP_CREATE_EQ);
	if (!param->mask[0] && MLX5_CAP_GEN(dev, log_max_uctx))
		MLX5_SET(create_eq_in, in, uid, MLX5_SHARED_RESOURCE_UID);

	for (i = 0; i < 4; i++)
		MLX5_ARRAY_SET64(create_eq_in, in, event_bitmask, i,
				 param->mask[i]);

	eqc = MLX5_ADDR_OF(create_eq_in, in, eq_context_entry);
	MLX5_SET(eqc, eqc, log_eq_size, eq->fbc.log_sz);
	MLX5_SET(eqc, eqc, uar_page, priv->uar->index);
	MLX5_SET(eqc, eqc, intr, vecidx);
	MLX5_SET(eqc, eqc, log_page_size,
		 eq->frag_buf.page_shift - MLX5_ADAPTER_PAGE_SHIFT);

	err = mlx5_cmd_exec(dev, in, inlen, out, sizeof(out));
	if (err)
		goto err_in;

	eq->vecidx = vecidx;
	eq->eqn = MLX5_GET(create_eq_out, out, eq_number);
	eq->irqn = pci_irq_vector(dev->pdev, vecidx);
	eq->dev = dev;
	eq->doorbell = priv->uar->map + MLX5_EQ_DOORBEL_OFFSET;

	err = mlx5_debug_eq_add(dev, eq);
	if (err)
		goto err_eq;

	kvfree(in);
	return 0;

err_eq:
	mlx5_cmd_destroy_eq(dev, eq->eqn);

err_in:
	kvfree(in);

err_irq:
	mlx5_irq_release(eq->irq);
err_buf:
	mlx5_frag_buf_free(dev, &eq->frag_buf);
	return err;
}

/**
 * mlx5_eq_enable - Enable EQ for receiving EQEs
 * @dev : Device which owns the eq
 * @eq  : EQ to enable
 * @nb  : Notifier call block
 *
 * Must be called after EQ is created in device.
 *
 * @return: 0 if no error
 */
int mlx5_eq_enable(struct mlx5_core_dev *dev, struct mlx5_eq *eq,
		   struct notifier_block *nb)
{
	int err;

	err = mlx5_irq_attach_nb(eq->irq, nb);
	if (!err)
		eq_update_ci(eq, 1);

	return err;
}
EXPORT_SYMBOL(mlx5_eq_enable);

/**
 * mlx5_eq_disable - Disable EQ for receiving EQEs
 * @dev : Device which owns the eq
 * @eq  : EQ to disable
 * @nb  : Notifier call block
 *
 * Must be called before EQ is destroyed.
 */
void mlx5_eq_disable(struct mlx5_core_dev *dev, struct mlx5_eq *eq,
		     struct notifier_block *nb)
{
	mlx5_irq_detach_nb(eq->irq, nb);
}
EXPORT_SYMBOL(mlx5_eq_disable);

static int destroy_unmap_eq(struct mlx5_core_dev *dev, struct mlx5_eq *eq)
{
	int err;

	mlx5_debug_eq_remove(dev, eq);

	err = mlx5_cmd_destroy_eq(dev, eq->eqn);
	if (err)
		mlx5_core_warn(dev, "failed to destroy a previously created eq: eqn %d\n",
			       eq->eqn);
	mlx5_irq_release(eq->irq);

	mlx5_frag_buf_free(dev, &eq->frag_buf);
	return err;
}

int mlx5_eq_add_cq(struct mlx5_eq *eq, struct mlx5_core_cq *cq)
{
	struct mlx5_cq_table *table = &eq->cq_table;
	int err;

	spin_lock(&table->lock);
	err = radix_tree_insert(&table->tree, cq->cqn, cq);
	spin_unlock(&table->lock);

	return err;
}

void mlx5_eq_del_cq(struct mlx5_eq *eq, struct mlx5_core_cq *cq)
{
	struct mlx5_cq_table *table = &eq->cq_table;
	struct mlx5_core_cq *tmp;

	spin_lock(&table->lock);
	tmp = radix_tree_delete(&table->tree, cq->cqn);
	spin_unlock(&table->lock);

	if (!tmp) {
		mlx5_core_dbg(eq->dev, "cq 0x%x not found in eq 0x%x tree\n",
			      eq->eqn, cq->cqn);
		return;
	}

	if (tmp != cq)
		mlx5_core_dbg(eq->dev, "corruption on cqn 0x%x in eq 0x%x\n",
			      eq->eqn, cq->cqn);
}

int mlx5_eq_table_init(struct mlx5_core_dev *dev)
{
	struct mlx5_eq_table *eq_table;
	int i;

	eq_table = kvzalloc(sizeof(*eq_table), GFP_KERNEL);
	if (!eq_table)
		return -ENOMEM;

	dev->priv.eq_table = eq_table;

	mlx5_eq_debugfs_init(dev);

	mutex_init(&eq_table->lock);
	for (i = 0; i < MLX5_EVENT_TYPE_MAX; i++)
		ATOMIC_INIT_NOTIFIER_HEAD(&eq_table->nh[i]);

	eq_table->irq_table = mlx5_irq_table_get(dev);
	return 0;
}

void mlx5_eq_table_cleanup(struct mlx5_core_dev *dev)
{
	mlx5_eq_debugfs_cleanup(dev);
	kvfree(dev->priv.eq_table);
}

/* Async EQs */

static int create_async_eq(struct mlx5_core_dev *dev,
			   struct mlx5_eq *eq, struct mlx5_eq_param *param)
{
	struct mlx5_eq_table *eq_table = dev->priv.eq_table;
	int err;

	mutex_lock(&eq_table->lock);
	err = create_map_eq(dev, eq, param);
	mutex_unlock(&eq_table->lock);
	return err;
}

static int destroy_async_eq(struct mlx5_core_dev *dev, struct mlx5_eq *eq)
{
	struct mlx5_eq_table *eq_table = dev->priv.eq_table;
	int err;

	mutex_lock(&eq_table->lock);
	err = destroy_unmap_eq(dev, eq);
	mutex_unlock(&eq_table->lock);
	return err;
}

static int cq_err_event_notifier(struct notifier_block *nb,
				 unsigned long type, void *data)
{
	struct mlx5_eq_table *eqt;
	struct mlx5_core_cq *cq;
	struct mlx5_eqe *eqe;
	struct mlx5_eq *eq;
	u32 cqn;

	/* type == MLX5_EVENT_TYPE_CQ_ERROR */

	eqt = mlx5_nb_cof(nb, struct mlx5_eq_table, cq_err_nb);
	eq  = &eqt->async_eq.core;
	eqe = data;

	cqn = be32_to_cpu(eqe->data.cq_err.cqn) & 0xffffff;
	mlx5_core_warn(eq->dev, "CQ error on CQN 0x%x, syndrome 0x%x\n",
		       cqn, eqe->data.cq_err.syndrome);

	cq = mlx5_eq_cq_get(eq, cqn);
	if (unlikely(!cq)) {
		mlx5_core_warn(eq->dev, "Async event for bogus CQ 0x%x\n", cqn);
		return NOTIFY_OK;
	}

	if (cq->event)
		cq->event(cq, type);

	mlx5_cq_put(cq);

	return NOTIFY_OK;
}

static void gather_user_async_events(struct mlx5_core_dev *dev, u64 mask[4])
{
	__be64 *user_unaffiliated_events;
	__be64 *user_affiliated_events;
	int i;

	user_affiliated_events =
		MLX5_CAP_DEV_EVENT(dev, user_affiliated_events);
	user_unaffiliated_events =
		MLX5_CAP_DEV_EVENT(dev, user_unaffiliated_events);

	for (i = 0; i < 4; i++)
		mask[i] |= be64_to_cpu(user_affiliated_events[i] |
				       user_unaffiliated_events[i]);
}

static void gather_async_events_mask(struct mlx5_core_dev *dev, u64 mask[4])
{
	u64 async_event_mask = MLX5_ASYNC_EVENT_MASK;

	if (MLX5_VPORT_MANAGER(dev))
		async_event_mask |= (1ull << MLX5_EVENT_TYPE_NIC_VPORT_CHANGE);

	if (MLX5_CAP_GEN(dev, general_notification_event))
		async_event_mask |= (1ull << MLX5_EVENT_TYPE_GENERAL_EVENT);

	if (MLX5_CAP_GEN(dev, port_module_event))
		async_event_mask |= (1ull << MLX5_EVENT_TYPE_PORT_MODULE_EVENT);
	else
		mlx5_core_dbg(dev, "port_module_event is not set\n");

	if (MLX5_PPS_CAP(dev))
		async_event_mask |= (1ull << MLX5_EVENT_TYPE_PPS_EVENT);

	if (MLX5_CAP_GEN(dev, fpga))
		async_event_mask |= (1ull << MLX5_EVENT_TYPE_FPGA_ERROR) |
				    (1ull << MLX5_EVENT_TYPE_FPGA_QP_ERROR);
	if (MLX5_CAP_GEN_MAX(dev, dct))
		async_event_mask |= (1ull << MLX5_EVENT_TYPE_DCT_DRAINED);

	if (MLX5_CAP_GEN(dev, temp_warn_event))
		async_event_mask |= (1ull << MLX5_EVENT_TYPE_TEMP_WARN_EVENT);

	if (MLX5_CAP_MCAM_REG(dev, tracer_registers))
		async_event_mask |= (1ull << MLX5_EVENT_TYPE_DEVICE_TRACER);

	if (MLX5_CAP_GEN(dev, max_num_of_monitor_counters))
		async_event_mask |= (1ull << MLX5_EVENT_TYPE_MONITOR_COUNTER);

	if (mlx5_eswitch_is_funcs_handler(dev))
		async_event_mask |=
			(1ull << MLX5_EVENT_TYPE_ESW_FUNCTIONS_CHANGED);

	if (MLX5_CAP_GEN_MAX(dev, vhca_state))
		async_event_mask |= (1ull << MLX5_EVENT_TYPE_VHCA_STATE_CHANGE);

	mask[0] = async_event_mask;

	if (MLX5_CAP_GEN(dev, event_cap))
		gather_user_async_events(dev, mask);
}

static int
setup_async_eq(struct mlx5_core_dev *dev, struct mlx5_eq_async *eq,
	       struct mlx5_eq_param *param, const char *name)
{
	int err;

	eq->irq_nb.notifier_call = mlx5_eq_async_int;
	spin_lock_init(&eq->lock);
	if (!zalloc_cpumask_var(&param->affinity, GFP_KERNEL))
		return -ENOMEM;

	err = create_async_eq(dev, &eq->core, param);
	free_cpumask_var(param->affinity);
	if (err) {
		mlx5_core_warn(dev, "failed to create %s EQ %d\n", name, err);
		return err;
	}
	err = mlx5_eq_enable(dev, &eq->core, &eq->irq_nb);
	if (err) {
		mlx5_core_warn(dev, "failed to enable %s EQ %d\n", name, err);
		destroy_async_eq(dev, &eq->core);
	}
	return err;
}

static void cleanup_async_eq(struct mlx5_core_dev *dev,
			     struct mlx5_eq_async *eq, const char *name)
{
	int err;

	mlx5_eq_disable(dev, &eq->core, &eq->irq_nb);
	err = destroy_async_eq(dev, &eq->core);
	if (err)
		mlx5_core_err(dev, "failed to destroy %s eq, err(%d)\n",
			      name, err);
}

static int create_async_eqs(struct mlx5_core_dev *dev)
{
	struct mlx5_eq_table *table = dev->priv.eq_table;
	struct mlx5_eq_param param = {};
	int err;

	MLX5_NB_INIT(&table->cq_err_nb, cq_err_event_notifier, CQ_ERROR);
	mlx5_eq_notifier_register(dev, &table->cq_err_nb);

	param = (struct mlx5_eq_param) {
<<<<<<< HEAD
=======
		.irq_index = MLX5_IRQ_EQ_CTRL,
>>>>>>> df0cc57e
		.nent = MLX5_NUM_CMD_EQE,
		.mask[0] = 1ull << MLX5_EVENT_TYPE_CMD,
	};
	mlx5_cmd_allowed_opcode(dev, MLX5_CMD_OP_CREATE_EQ);
	err = setup_async_eq(dev, &table->cmd_eq, &param, "cmd");
	if (err)
		goto err1;

	mlx5_cmd_use_events(dev);
	mlx5_cmd_allowed_opcode(dev, CMD_ALLOWED_OPCODE_ALL);

	param = (struct mlx5_eq_param) {
<<<<<<< HEAD
=======
		.irq_index = MLX5_IRQ_EQ_CTRL,
>>>>>>> df0cc57e
		.nent = MLX5_NUM_ASYNC_EQE,
	};

	gather_async_events_mask(dev, param.mask);
	err = setup_async_eq(dev, &table->async_eq, &param, "async");
	if (err)
		goto err2;

	param = (struct mlx5_eq_param) {
<<<<<<< HEAD
=======
		.irq_index = MLX5_IRQ_EQ_CTRL,
>>>>>>> df0cc57e
		.nent = /* TODO: sriov max_vf + */ 1,
		.mask[0] = 1ull << MLX5_EVENT_TYPE_PAGE_REQUEST,
	};

	err = setup_async_eq(dev, &table->pages_eq, &param, "pages");
	if (err)
		goto err3;

	return 0;

err3:
	cleanup_async_eq(dev, &table->async_eq, "async");
err2:
	mlx5_cmd_use_polling(dev);
	cleanup_async_eq(dev, &table->cmd_eq, "cmd");
err1:
	mlx5_cmd_allowed_opcode(dev, CMD_ALLOWED_OPCODE_ALL);
	mlx5_eq_notifier_unregister(dev, &table->cq_err_nb);
	return err;
}

static void destroy_async_eqs(struct mlx5_core_dev *dev)
{
	struct mlx5_eq_table *table = dev->priv.eq_table;

	cleanup_async_eq(dev, &table->pages_eq, "pages");
	cleanup_async_eq(dev, &table->async_eq, "async");
	mlx5_cmd_allowed_opcode(dev, MLX5_CMD_OP_DESTROY_EQ);
	mlx5_cmd_use_polling(dev);
	cleanup_async_eq(dev, &table->cmd_eq, "cmd");
	mlx5_cmd_allowed_opcode(dev, CMD_ALLOWED_OPCODE_ALL);
	mlx5_eq_notifier_unregister(dev, &table->cq_err_nb);
}

struct mlx5_eq *mlx5_get_async_eq(struct mlx5_core_dev *dev)
{
	return &dev->priv.eq_table->async_eq.core;
}

void mlx5_eq_synchronize_async_irq(struct mlx5_core_dev *dev)
{
	synchronize_irq(dev->priv.eq_table->async_eq.core.irqn);
}

void mlx5_eq_synchronize_cmd_irq(struct mlx5_core_dev *dev)
{
	synchronize_irq(dev->priv.eq_table->cmd_eq.core.irqn);
}

/* Generic EQ API for mlx5_core consumers
 * Needed For RDMA ODP EQ for now
 */
struct mlx5_eq *
mlx5_eq_create_generic(struct mlx5_core_dev *dev,
		       struct mlx5_eq_param *param)
{
	struct mlx5_eq *eq = kvzalloc(sizeof(*eq), GFP_KERNEL);
	int err;

	if (!cpumask_available(param->affinity))
		return ERR_PTR(-EINVAL);

	if (!eq)
		return ERR_PTR(-ENOMEM);

	err = create_async_eq(dev, eq, param);
	if (err) {
		kvfree(eq);
		eq = ERR_PTR(err);
	}

	return eq;
}
EXPORT_SYMBOL(mlx5_eq_create_generic);

int mlx5_eq_destroy_generic(struct mlx5_core_dev *dev, struct mlx5_eq *eq)
{
	int err;

	if (IS_ERR(eq))
		return -EINVAL;

	err = destroy_async_eq(dev, eq);
	if (err)
		goto out;

	kvfree(eq);
out:
	return err;
}
EXPORT_SYMBOL(mlx5_eq_destroy_generic);

struct mlx5_eqe *mlx5_eq_get_eqe(struct mlx5_eq *eq, u32 cc)
{
	u32 ci = eq->cons_index + cc;
	u32 nent = eq_get_size(eq);
	struct mlx5_eqe *eqe;

	eqe = get_eqe(eq, ci & (nent - 1));
	eqe = ((eqe->owner & 1) ^ !!(ci & nent)) ? NULL : eqe;
	/* Make sure we read EQ entry contents after we've
	 * checked the ownership bit.
	 */
	if (eqe)
		dma_rmb();

	return eqe;
}
EXPORT_SYMBOL(mlx5_eq_get_eqe);

void mlx5_eq_update_ci(struct mlx5_eq *eq, u32 cc, bool arm)
{
	__be32 __iomem *addr = eq->doorbell + (arm ? 0 : 2);
	u32 val;

	eq->cons_index += cc;
	val = (eq->cons_index & 0xffffff) | (eq->eqn << 24);

	__raw_writel((__force u32)cpu_to_be32(val), addr);
	/* We still want ordering, just not swabbing, so add a barrier */
	wmb();
}
EXPORT_SYMBOL(mlx5_eq_update_ci);

static void destroy_comp_eqs(struct mlx5_core_dev *dev)
{
	struct mlx5_eq_table *table = dev->priv.eq_table;
	struct mlx5_eq_comp *eq, *n;

	list_for_each_entry_safe(eq, n, &table->comp_eqs_list, list) {
		list_del(&eq->list);
		mlx5_eq_disable(dev, &eq->core, &eq->irq_nb);
		if (destroy_unmap_eq(dev, &eq->core))
			mlx5_core_warn(dev, "failed to destroy comp EQ 0x%x\n",
				       eq->core.eqn);
		tasklet_disable(&eq->tasklet_ctx.task);
		kfree(eq);
	}
}

static int create_comp_eqs(struct mlx5_core_dev *dev)
{
	struct mlx5_eq_table *table = dev->priv.eq_table;
	struct mlx5_eq_comp *eq;
	int ncomp_eqs;
	int nent;
	int err;
	int i;

	INIT_LIST_HEAD(&table->comp_eqs_list);
	ncomp_eqs = table->num_comp_eqs;
	nent = MLX5_COMP_EQ_SIZE;
	for (i = 0; i < ncomp_eqs; i++) {
		struct mlx5_eq_param param = {};
		int vecidx = i;

		eq = kzalloc(sizeof(*eq), GFP_KERNEL);
		if (!eq) {
			err = -ENOMEM;
			goto clean;
		}

		INIT_LIST_HEAD(&eq->tasklet_ctx.list);
		INIT_LIST_HEAD(&eq->tasklet_ctx.process_list);
		spin_lock_init(&eq->tasklet_ctx.lock);
		tasklet_setup(&eq->tasklet_ctx.task, mlx5_cq_tasklet_cb);

		eq->irq_nb.notifier_call = mlx5_eq_comp_int;
		param = (struct mlx5_eq_param) {
			.irq_index = vecidx,
			.nent = nent,
		};

		if (!zalloc_cpumask_var(&param.affinity, GFP_KERNEL)) {
			err = -ENOMEM;
			goto clean_eq;
		}
		cpumask_set_cpu(cpumask_local_spread(i, dev->priv.numa_node),
				param.affinity);
		err = create_map_eq(dev, &eq->core, &param);
		free_cpumask_var(param.affinity);
		if (err)
			goto clean_eq;
		err = mlx5_eq_enable(dev, &eq->core, &eq->irq_nb);
		if (err) {
			destroy_unmap_eq(dev, &eq->core);
			goto clean_eq;
		}

		mlx5_core_dbg(dev, "allocated completion EQN %d\n", eq->core.eqn);
		/* add tail, to keep the list ordered, for mlx5_vector2eqn to work */
		list_add_tail(&eq->list, &table->comp_eqs_list);
	}

	return 0;
clean_eq:
	kfree(eq);
clean:
	destroy_comp_eqs(dev);
	return err;
}

static int vector2eqnirqn(struct mlx5_core_dev *dev, int vector, int *eqn,
			  unsigned int *irqn)
{
	struct mlx5_eq_table *table = dev->priv.eq_table;
	struct mlx5_eq_comp *eq, *n;
	int err = -ENOENT;
	int i = 0;

	list_for_each_entry_safe(eq, n, &table->comp_eqs_list, list) {
		if (i++ == vector) {
			if (irqn)
				*irqn = eq->core.irqn;
			if (eqn)
				*eqn = eq->core.eqn;
			err = 0;
			break;
		}
	}

	return err;
}

int mlx5_vector2eqn(struct mlx5_core_dev *dev, int vector, int *eqn)
{
	return vector2eqnirqn(dev, vector, eqn, NULL);
}
EXPORT_SYMBOL(mlx5_vector2eqn);

int mlx5_vector2irqn(struct mlx5_core_dev *dev, int vector, unsigned int *irqn)
{
	return vector2eqnirqn(dev, vector, NULL, irqn);
}

unsigned int mlx5_comp_vectors_count(struct mlx5_core_dev *dev)
{
	return dev->priv.eq_table->num_comp_eqs;
}
EXPORT_SYMBOL(mlx5_comp_vectors_count);

struct cpumask *
mlx5_comp_irq_get_affinity_mask(struct mlx5_core_dev *dev, int vector)
{
	struct mlx5_eq_table *table = dev->priv.eq_table;
	struct mlx5_eq_comp *eq, *n;
	int i = 0;

	list_for_each_entry_safe(eq, n, &table->comp_eqs_list, list) {
		if (i++ == vector)
			break;
	}

	return mlx5_irq_get_affinity_mask(eq->core.irq);
}
EXPORT_SYMBOL(mlx5_comp_irq_get_affinity_mask);

#ifdef CONFIG_RFS_ACCEL
struct cpu_rmap *mlx5_eq_table_get_rmap(struct mlx5_core_dev *dev)
{
	return dev->priv.eq_table->rmap;
}
#endif

struct mlx5_eq_comp *mlx5_eqn2comp_eq(struct mlx5_core_dev *dev, int eqn)
{
	struct mlx5_eq_table *table = dev->priv.eq_table;
	struct mlx5_eq_comp *eq;

	list_for_each_entry(eq, &table->comp_eqs_list, list) {
		if (eq->core.eqn == eqn)
			return eq;
	}

	return ERR_PTR(-ENOENT);
}

static void clear_rmap(struct mlx5_core_dev *dev)
{
#ifdef CONFIG_RFS_ACCEL
	struct mlx5_eq_table *eq_table = dev->priv.eq_table;

	free_irq_cpu_rmap(eq_table->rmap);
#endif
}

static int set_rmap(struct mlx5_core_dev *mdev)
{
	int err = 0;
#ifdef CONFIG_RFS_ACCEL
	struct mlx5_eq_table *eq_table = mdev->priv.eq_table;
	int vecidx;

	eq_table->rmap = alloc_irq_cpu_rmap(eq_table->num_comp_eqs);
	if (!eq_table->rmap) {
		err = -ENOMEM;
		mlx5_core_err(mdev, "Failed to allocate cpu_rmap. err %d", err);
		goto err_out;
	}

<<<<<<< HEAD
	vecidx = MLX5_IRQ_VEC_COMP_BASE;
	for (; vecidx < eq_table->num_comp_eqs + MLX5_IRQ_VEC_COMP_BASE;
	     vecidx++) {
=======
	for (vecidx = 0; vecidx < eq_table->num_comp_eqs; vecidx++) {
>>>>>>> df0cc57e
		err = irq_cpu_rmap_add(eq_table->rmap,
				       pci_irq_vector(mdev->pdev, vecidx));
		if (err) {
			mlx5_core_err(mdev, "irq_cpu_rmap_add failed. err %d",
				      err);
			goto err_irq_cpu_rmap_add;
		}
	}
	return 0;

err_irq_cpu_rmap_add:
	clear_rmap(mdev);
err_out:
#endif
	return err;
}

/* This function should only be called after mlx5_cmd_force_teardown_hca */
void mlx5_core_eq_free_irqs(struct mlx5_core_dev *dev)
{
	struct mlx5_eq_table *table = dev->priv.eq_table;

	mutex_lock(&table->lock); /* sync with create/destroy_async_eq */
	if (!mlx5_core_is_sf(dev))
		clear_rmap(dev);
	mlx5_irq_table_destroy(dev);
	mutex_unlock(&table->lock);
}

#ifdef CONFIG_INFINIBAND_ON_DEMAND_PAGING
#define MLX5_MAX_ASYNC_EQS 4
#else
#define MLX5_MAX_ASYNC_EQS 3
#endif

int mlx5_eq_table_create(struct mlx5_core_dev *dev)
{
	struct mlx5_eq_table *eq_table = dev->priv.eq_table;
	int num_eqs = MLX5_CAP_GEN(dev, max_num_eqs) ?
		      MLX5_CAP_GEN(dev, max_num_eqs) :
		      1 << MLX5_CAP_GEN(dev, log_max_eq);
	int max_eqs_sf;
	int err;

	eq_table->num_comp_eqs =
		min_t(int,
		      mlx5_irq_table_get_num_comp(eq_table->irq_table),
		      num_eqs - MLX5_MAX_ASYNC_EQS);
	if (mlx5_core_is_sf(dev)) {
		max_eqs_sf = min_t(int, MLX5_COMP_EQS_PER_SF,
				   mlx5_irq_table_get_sfs_vec(eq_table->irq_table));
		eq_table->num_comp_eqs = min_t(int, eq_table->num_comp_eqs,
					       max_eqs_sf);
	}

	err = create_async_eqs(dev);
	if (err) {
		mlx5_core_err(dev, "Failed to create async EQs\n");
		goto err_async_eqs;
	}

	if (!mlx5_core_is_sf(dev)) {
		/* rmap is a mapping between irq number and queue number.
		 * each irq can be assign only to a single rmap.
		 * since SFs share IRQs, rmap mapping cannot function correctly
		 * for irqs that are shared for different core/netdev RX rings.
		 * Hence we don't allow netdev rmap for SFs
		 */
		err = set_rmap(dev);
		if (err)
			goto err_rmap;
	}

	err = create_comp_eqs(dev);
	if (err) {
		mlx5_core_err(dev, "Failed to create completion EQs\n");
		goto err_comp_eqs;
	}

	return 0;
err_comp_eqs:
	if (!mlx5_core_is_sf(dev))
		clear_rmap(dev);
err_rmap:
	destroy_async_eqs(dev);
err_async_eqs:
	return err;
}

void mlx5_eq_table_destroy(struct mlx5_core_dev *dev)
{
	if (!mlx5_core_is_sf(dev))
		clear_rmap(dev);
	destroy_comp_eqs(dev);
	destroy_async_eqs(dev);
}

int mlx5_eq_notifier_register(struct mlx5_core_dev *dev, struct mlx5_nb *nb)
{
	struct mlx5_eq_table *eqt = dev->priv.eq_table;

	return atomic_notifier_chain_register(&eqt->nh[nb->event_type], &nb->nb);
}
EXPORT_SYMBOL(mlx5_eq_notifier_register);

int mlx5_eq_notifier_unregister(struct mlx5_core_dev *dev, struct mlx5_nb *nb)
{
	struct mlx5_eq_table *eqt = dev->priv.eq_table;

	return atomic_notifier_chain_unregister(&eqt->nh[nb->event_type], &nb->nb);
}
EXPORT_SYMBOL(mlx5_eq_notifier_unregister);<|MERGE_RESOLUTION|>--- conflicted
+++ resolved
@@ -632,10 +632,7 @@
 	mlx5_eq_notifier_register(dev, &table->cq_err_nb);
 
 	param = (struct mlx5_eq_param) {
-<<<<<<< HEAD
-=======
 		.irq_index = MLX5_IRQ_EQ_CTRL,
->>>>>>> df0cc57e
 		.nent = MLX5_NUM_CMD_EQE,
 		.mask[0] = 1ull << MLX5_EVENT_TYPE_CMD,
 	};
@@ -648,10 +645,7 @@
 	mlx5_cmd_allowed_opcode(dev, CMD_ALLOWED_OPCODE_ALL);
 
 	param = (struct mlx5_eq_param) {
-<<<<<<< HEAD
-=======
 		.irq_index = MLX5_IRQ_EQ_CTRL,
->>>>>>> df0cc57e
 		.nent = MLX5_NUM_ASYNC_EQE,
 	};
 
@@ -661,10 +655,7 @@
 		goto err2;
 
 	param = (struct mlx5_eq_param) {
-<<<<<<< HEAD
-=======
 		.irq_index = MLX5_IRQ_EQ_CTRL,
->>>>>>> df0cc57e
 		.nent = /* TODO: sriov max_vf + */ 1,
 		.mask[0] = 1ull << MLX5_EVENT_TYPE_PAGE_REQUEST,
 	};
@@ -965,13 +956,7 @@
 		goto err_out;
 	}
 
-<<<<<<< HEAD
-	vecidx = MLX5_IRQ_VEC_COMP_BASE;
-	for (; vecidx < eq_table->num_comp_eqs + MLX5_IRQ_VEC_COMP_BASE;
-	     vecidx++) {
-=======
 	for (vecidx = 0; vecidx < eq_table->num_comp_eqs; vecidx++) {
->>>>>>> df0cc57e
 		err = irq_cpu_rmap_add(eq_table->rmap,
 				       pci_irq_vector(mdev->pdev, vecidx));
 		if (err) {
