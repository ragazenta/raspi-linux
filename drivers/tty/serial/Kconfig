--- conflicted
+++ resolved
@@ -1689,11 +1689,7 @@
 	  Otherwise, say 'N'.
 
 config SERIAL_OWL
-<<<<<<< HEAD
-	bool "Actions Semi Owl serial port support"
-=======
 	tristate "Actions Semi Owl serial port support"
->>>>>>> bb176f67
 	depends on ARCH_ACTIONS || COMPILE_TEST
 	select SERIAL_CORE
 	help
@@ -1709,11 +1705,7 @@
 	default y
 	help
 	  Say 'Y' here if you wish to use Actions Semiconductor S500/S900 UART
-<<<<<<< HEAD
-	  as the system console. Only earlycon is implemented currently.
-=======
 	  as the system console.
->>>>>>> bb176f67
 
 endmenu
 
