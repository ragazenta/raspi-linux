// SPDX-License-Identifier: GPL-2.0-or-later
/*
 *	NET3	IP device support routines.
 *
 *	Derived from the IP parts of dev.c 1.0.19
 * 		Authors:	Ross Biro
 *				Fred N. van Kempen, <waltje@uWalt.NL.Mugnet.ORG>
 *				Mark Evans, <evansmp@uhura.aston.ac.uk>
 *
 *	Additional Authors:
 *		Alan Cox, <gw4pts@gw4pts.ampr.org>
 *		Alexey Kuznetsov, <kuznet@ms2.inr.ac.ru>
 *
 *	Changes:
 *		Alexey Kuznetsov:	pa_* fields are replaced with ifaddr
 *					lists.
 *		Cyrus Durgin:		updated for kmod
 *		Matthias Andree:	in devinet_ioctl, compare label and
 *					address (4.4BSD alias style support),
 *					fall back to comparing just the label
 *					if no match found.
 */


#include <linux/uaccess.h>
#include <linux/bitops.h>
#include <linux/capability.h>
#include <linux/module.h>
#include <linux/types.h>
#include <linux/kernel.h>
#include <linux/sched/signal.h>
#include <linux/string.h>
#include <linux/mm.h>
#include <linux/socket.h>
#include <linux/sockios.h>
#include <linux/in.h>
#include <linux/errno.h>
#include <linux/interrupt.h>
#include <linux/if_addr.h>
#include <linux/if_ether.h>
#include <linux/inet.h>
#include <linux/netdevice.h>
#include <linux/etherdevice.h>
#include <linux/skbuff.h>
#include <linux/init.h>
#include <linux/notifier.h>
#include <linux/inetdevice.h>
#include <linux/igmp.h>
#include <linux/slab.h>
#include <linux/hash.h>
#ifdef CONFIG_SYSCTL
#include <linux/sysctl.h>
#endif
#include <linux/kmod.h>
#include <linux/netconf.h>

#include <net/arp.h>
#include <net/ip.h>
#include <net/route.h>
#include <net/ip_fib.h>
#include <net/rtnetlink.h>
#include <net/net_namespace.h>
#include <net/addrconf.h>

static struct ipv4_devconf ipv4_devconf = {
	.data = {
		[IPV4_DEVCONF_ACCEPT_REDIRECTS - 1] = 1,
		[IPV4_DEVCONF_SEND_REDIRECTS - 1] = 1,
		[IPV4_DEVCONF_SECURE_REDIRECTS - 1] = 1,
		[IPV4_DEVCONF_SHARED_MEDIA - 1] = 1,
		[IPV4_DEVCONF_IGMPV2_UNSOLICITED_REPORT_INTERVAL - 1] = 10000 /*ms*/,
		[IPV4_DEVCONF_IGMPV3_UNSOLICITED_REPORT_INTERVAL - 1] =  1000 /*ms*/,
	},
};

static struct ipv4_devconf ipv4_devconf_dflt = {
	.data = {
		[IPV4_DEVCONF_ACCEPT_REDIRECTS - 1] = 1,
		[IPV4_DEVCONF_SEND_REDIRECTS - 1] = 1,
		[IPV4_DEVCONF_SECURE_REDIRECTS - 1] = 1,
		[IPV4_DEVCONF_SHARED_MEDIA - 1] = 1,
		[IPV4_DEVCONF_ACCEPT_SOURCE_ROUTE - 1] = 1,
		[IPV4_DEVCONF_IGMPV2_UNSOLICITED_REPORT_INTERVAL - 1] = 10000 /*ms*/,
		[IPV4_DEVCONF_IGMPV3_UNSOLICITED_REPORT_INTERVAL - 1] =  1000 /*ms*/,
	},
};

#define IPV4_DEVCONF_DFLT(net, attr) \
	IPV4_DEVCONF((*net->ipv4.devconf_dflt), attr)

static const struct nla_policy ifa_ipv4_policy[IFA_MAX+1] = {
	[IFA_LOCAL]     	= { .type = NLA_U32 },
	[IFA_ADDRESS]   	= { .type = NLA_U32 },
	[IFA_BROADCAST] 	= { .type = NLA_U32 },
	[IFA_LABEL]     	= { .type = NLA_STRING, .len = IFNAMSIZ - 1 },
	[IFA_CACHEINFO]		= { .len = sizeof(struct ifa_cacheinfo) },
	[IFA_FLAGS]		= { .type = NLA_U32 },
	[IFA_RT_PRIORITY]	= { .type = NLA_U32 },
	[IFA_TARGET_NETNSID]	= { .type = NLA_S32 },
};

struct inet_fill_args {
	u32 portid;
	u32 seq;
	int event;
	unsigned int flags;
	int netnsid;
	int ifindex;
};

#define IN4_ADDR_HSIZE_SHIFT	8
#define IN4_ADDR_HSIZE		(1U << IN4_ADDR_HSIZE_SHIFT)

static struct hlist_head inet_addr_lst[IN4_ADDR_HSIZE];

static u32 inet_addr_hash(const struct net *net, __be32 addr)
{
	u32 val = (__force u32) addr ^ net_hash_mix(net);

	return hash_32(val, IN4_ADDR_HSIZE_SHIFT);
}

static void inet_hash_insert(struct net *net, struct in_ifaddr *ifa)
{
	u32 hash = inet_addr_hash(net, ifa->ifa_local);

	ASSERT_RTNL();
	hlist_add_head_rcu(&ifa->hash, &inet_addr_lst[hash]);
}

static void inet_hash_remove(struct in_ifaddr *ifa)
{
	ASSERT_RTNL();
	hlist_del_init_rcu(&ifa->hash);
}

/**
 * __ip_dev_find - find the first device with a given source address.
 * @net: the net namespace
 * @addr: the source address
 * @devref: if true, take a reference on the found device
 *
 * If a caller uses devref=false, it should be protected by RCU, or RTNL
 */
struct net_device *__ip_dev_find(struct net *net, __be32 addr, bool devref)
{
	struct net_device *result = NULL;
	struct in_ifaddr *ifa;

	rcu_read_lock();
	ifa = inet_lookup_ifaddr_rcu(net, addr);
	if (!ifa) {
		struct flowi4 fl4 = { .daddr = addr };
		struct fib_result res = { 0 };
		struct fib_table *local;

		/* Fallback to FIB local table so that communication
		 * over loopback subnets work.
		 */
		local = fib_get_table(net, RT_TABLE_LOCAL);
		if (local &&
		    !fib_table_lookup(local, &fl4, &res, FIB_LOOKUP_NOREF) &&
		    res.type == RTN_LOCAL)
			result = FIB_RES_DEV(res);
	} else {
		result = ifa->ifa_dev->dev;
	}
	if (result && devref)
		dev_hold(result);
	rcu_read_unlock();
	return result;
}
EXPORT_SYMBOL(__ip_dev_find);

/* called under RCU lock */
struct in_ifaddr *inet_lookup_ifaddr_rcu(struct net *net, __be32 addr)
{
	u32 hash = inet_addr_hash(net, addr);
	struct in_ifaddr *ifa;

	hlist_for_each_entry_rcu(ifa, &inet_addr_lst[hash], hash)
		if (ifa->ifa_local == addr &&
		    net_eq(dev_net(ifa->ifa_dev->dev), net))
			return ifa;

	return NULL;
}

static void rtmsg_ifa(int event, struct in_ifaddr *, struct nlmsghdr *, u32);

static BLOCKING_NOTIFIER_HEAD(inetaddr_chain);
static BLOCKING_NOTIFIER_HEAD(inetaddr_validator_chain);
static void inet_del_ifa(struct in_device *in_dev, struct in_ifaddr **ifap,
			 int destroy);
#ifdef CONFIG_SYSCTL
static int devinet_sysctl_register(struct in_device *idev);
static void devinet_sysctl_unregister(struct in_device *idev);
#else
static int devinet_sysctl_register(struct in_device *idev)
{
	return 0;
}
static void devinet_sysctl_unregister(struct in_device *idev)
{
}
#endif

/* Locks all the inet devices. */

static struct in_ifaddr *inet_alloc_ifa(void)
{
	return kzalloc(sizeof(struct in_ifaddr), GFP_KERNEL);
}

static void inet_rcu_free_ifa(struct rcu_head *head)
{
	struct in_ifaddr *ifa = container_of(head, struct in_ifaddr, rcu_head);
	if (ifa->ifa_dev)
		in_dev_put(ifa->ifa_dev);
	kfree(ifa);
}

static void inet_free_ifa(struct in_ifaddr *ifa)
{
	call_rcu(&ifa->rcu_head, inet_rcu_free_ifa);
}

void in_dev_finish_destroy(struct in_device *idev)
{
	struct net_device *dev = idev->dev;

	WARN_ON(idev->ifa_list);
	WARN_ON(idev->mc_list);
	kfree(rcu_dereference_protected(idev->mc_hash, 1));
#ifdef NET_REFCNT_DEBUG
	pr_debug("%s: %p=%s\n", __func__, idev, dev ? dev->name : "NIL");
#endif
	dev_put(dev);
	if (!idev->dead)
		pr_err("Freeing alive in_device %p\n", idev);
	else
		kfree(idev);
}
EXPORT_SYMBOL(in_dev_finish_destroy);

static struct in_device *inetdev_init(struct net_device *dev)
{
	struct in_device *in_dev;
	int err = -ENOMEM;

	ASSERT_RTNL();

	in_dev = kzalloc(sizeof(*in_dev), GFP_KERNEL);
	if (!in_dev)
		goto out;
	memcpy(&in_dev->cnf, dev_net(dev)->ipv4.devconf_dflt,
			sizeof(in_dev->cnf));
	in_dev->cnf.sysctl = NULL;
	in_dev->dev = dev;
	in_dev->arp_parms = neigh_parms_alloc(dev, &arp_tbl);
	if (!in_dev->arp_parms)
		goto out_kfree;
	if (IPV4_DEVCONF(in_dev->cnf, FORWARDING))
		dev_disable_lro(dev);
	/* Reference in_dev->dev */
	dev_hold(dev);
	/* Account for reference dev->ip_ptr (below) */
	refcount_set(&in_dev->refcnt, 1);

	err = devinet_sysctl_register(in_dev);
	if (err) {
		in_dev->dead = 1;
		in_dev_put(in_dev);
		in_dev = NULL;
		goto out;
	}
	ip_mc_init_dev(in_dev);
	if (dev->flags & IFF_UP)
		ip_mc_up(in_dev);

	/* we can receive as soon as ip_ptr is set -- do this last */
	rcu_assign_pointer(dev->ip_ptr, in_dev);
out:
	return in_dev ?: ERR_PTR(err);
out_kfree:
	kfree(in_dev);
	in_dev = NULL;
	goto out;
}

static void in_dev_rcu_put(struct rcu_head *head)
{
	struct in_device *idev = container_of(head, struct in_device, rcu_head);
	in_dev_put(idev);
}

static void inetdev_destroy(struct in_device *in_dev)
{
	struct in_ifaddr *ifa;
	struct net_device *dev;

	ASSERT_RTNL();

	dev = in_dev->dev;

	in_dev->dead = 1;

	ip_mc_destroy_dev(in_dev);

	while ((ifa = in_dev->ifa_list) != NULL) {
		inet_del_ifa(in_dev, &in_dev->ifa_list, 0);
		inet_free_ifa(ifa);
	}

	RCU_INIT_POINTER(dev->ip_ptr, NULL);

	devinet_sysctl_unregister(in_dev);
	neigh_parms_release(&arp_tbl, in_dev->arp_parms);
	arp_ifdown(dev);

	call_rcu(&in_dev->rcu_head, in_dev_rcu_put);
}

int inet_addr_onlink(struct in_device *in_dev, __be32 a, __be32 b)
{
	rcu_read_lock();
	for_primary_ifa(in_dev) {
		if (inet_ifa_match(a, ifa)) {
			if (!b || inet_ifa_match(b, ifa)) {
				rcu_read_unlock();
				return 1;
			}
		}
	} endfor_ifa(in_dev);
	rcu_read_unlock();
	return 0;
}

static void __inet_del_ifa(struct in_device *in_dev, struct in_ifaddr **ifap,
			 int destroy, struct nlmsghdr *nlh, u32 portid)
{
	struct in_ifaddr *promote = NULL;
	struct in_ifaddr *ifa, *ifa1 = *ifap;
	struct in_ifaddr *last_prim = in_dev->ifa_list;
	struct in_ifaddr *prev_prom = NULL;
	int do_promote = IN_DEV_PROMOTE_SECONDARIES(in_dev);

	ASSERT_RTNL();

	if (in_dev->dead)
		goto no_promotions;

	/* 1. Deleting primary ifaddr forces deletion all secondaries
	 * unless alias promotion is set
	 **/

	if (!(ifa1->ifa_flags & IFA_F_SECONDARY)) {
		struct in_ifaddr **ifap1 = &ifa1->ifa_next;

		while ((ifa = *ifap1) != NULL) {
			if (!(ifa->ifa_flags & IFA_F_SECONDARY) &&
			    ifa1->ifa_scope <= ifa->ifa_scope)
				last_prim = ifa;

			if (!(ifa->ifa_flags & IFA_F_SECONDARY) ||
			    ifa1->ifa_mask != ifa->ifa_mask ||
			    !inet_ifa_match(ifa1->ifa_address, ifa)) {
				ifap1 = &ifa->ifa_next;
				prev_prom = ifa;
				continue;
			}

			if (!do_promote) {
				inet_hash_remove(ifa);
				*ifap1 = ifa->ifa_next;

				rtmsg_ifa(RTM_DELADDR, ifa, nlh, portid);
				blocking_notifier_call_chain(&inetaddr_chain,
						NETDEV_DOWN, ifa);
				inet_free_ifa(ifa);
			} else {
				promote = ifa;
				break;
			}
		}
	}

	/* On promotion all secondaries from subnet are changing
	 * the primary IP, we must remove all their routes silently
	 * and later to add them back with new prefsrc. Do this
	 * while all addresses are on the device list.
	 */
	for (ifa = promote; ifa; ifa = ifa->ifa_next) {
		if (ifa1->ifa_mask == ifa->ifa_mask &&
		    inet_ifa_match(ifa1->ifa_address, ifa))
			fib_del_ifaddr(ifa, ifa1);
	}

no_promotions:
	/* 2. Unlink it */

	*ifap = ifa1->ifa_next;
	inet_hash_remove(ifa1);

	/* 3. Announce address deletion */

	/* Send message first, then call notifier.
	   At first sight, FIB update triggered by notifier
	   will refer to already deleted ifaddr, that could confuse
	   netlink listeners. It is not true: look, gated sees
	   that route deleted and if it still thinks that ifaddr
	   is valid, it will try to restore deleted routes... Grr.
	   So that, this order is correct.
	 */
	rtmsg_ifa(RTM_DELADDR, ifa1, nlh, portid);
	blocking_notifier_call_chain(&inetaddr_chain, NETDEV_DOWN, ifa1);

	if (promote) {
		struct in_ifaddr *next_sec = promote->ifa_next;

		if (prev_prom) {
			prev_prom->ifa_next = promote->ifa_next;
			promote->ifa_next = last_prim->ifa_next;
			last_prim->ifa_next = promote;
		}

		promote->ifa_flags &= ~IFA_F_SECONDARY;
		rtmsg_ifa(RTM_NEWADDR, promote, nlh, portid);
		blocking_notifier_call_chain(&inetaddr_chain,
				NETDEV_UP, promote);
		for (ifa = next_sec; ifa; ifa = ifa->ifa_next) {
			if (ifa1->ifa_mask != ifa->ifa_mask ||
			    !inet_ifa_match(ifa1->ifa_address, ifa))
					continue;
			fib_add_ifaddr(ifa);
		}

	}
	if (destroy)
		inet_free_ifa(ifa1);
}

static void inet_del_ifa(struct in_device *in_dev, struct in_ifaddr **ifap,
			 int destroy)
{
	__inet_del_ifa(in_dev, ifap, destroy, NULL, 0);
}

static void check_lifetime(struct work_struct *work);

static DECLARE_DELAYED_WORK(check_lifetime_work, check_lifetime);

static int __inet_insert_ifa(struct in_ifaddr *ifa, struct nlmsghdr *nlh,
			     u32 portid, struct netlink_ext_ack *extack)
{
	struct in_device *in_dev = ifa->ifa_dev;
	struct in_ifaddr *ifa1, **ifap, **last_primary;
	struct in_validator_info ivi;
	int ret;

	ASSERT_RTNL();

	if (!ifa->ifa_local) {
		inet_free_ifa(ifa);
		return 0;
	}

	ifa->ifa_flags &= ~IFA_F_SECONDARY;
	last_primary = &in_dev->ifa_list;

	for (ifap = &in_dev->ifa_list; (ifa1 = *ifap) != NULL;
	     ifap = &ifa1->ifa_next) {
		if (!(ifa1->ifa_flags & IFA_F_SECONDARY) &&
		    ifa->ifa_scope <= ifa1->ifa_scope)
			last_primary = &ifa1->ifa_next;
		if (ifa1->ifa_mask == ifa->ifa_mask &&
		    inet_ifa_match(ifa1->ifa_address, ifa)) {
			if (ifa1->ifa_local == ifa->ifa_local) {
				inet_free_ifa(ifa);
				return -EEXIST;
			}
			if (ifa1->ifa_scope != ifa->ifa_scope) {
				inet_free_ifa(ifa);
				return -EINVAL;
			}
			ifa->ifa_flags |= IFA_F_SECONDARY;
		}
	}

	/* Allow any devices that wish to register ifaddr validtors to weigh
	 * in now, before changes are committed.  The rntl lock is serializing
	 * access here, so the state should not change between a validator call
	 * and a final notify on commit.  This isn't invoked on promotion under
	 * the assumption that validators are checking the address itself, and
	 * not the flags.
	 */
	ivi.ivi_addr = ifa->ifa_address;
	ivi.ivi_dev = ifa->ifa_dev;
	ivi.extack = extack;
	ret = blocking_notifier_call_chain(&inetaddr_validator_chain,
					   NETDEV_UP, &ivi);
	ret = notifier_to_errno(ret);
	if (ret) {
		inet_free_ifa(ifa);
		return ret;
	}

	if (!(ifa->ifa_flags & IFA_F_SECONDARY)) {
		prandom_seed((__force u32) ifa->ifa_local);
		ifap = last_primary;
	}

	ifa->ifa_next = *ifap;
	*ifap = ifa;

	inet_hash_insert(dev_net(in_dev->dev), ifa);

	cancel_delayed_work(&check_lifetime_work);
	queue_delayed_work(system_power_efficient_wq, &check_lifetime_work, 0);

	/* Send message first, then call notifier.
	   Notifier will trigger FIB update, so that
	   listeners of netlink will know about new ifaddr */
	rtmsg_ifa(RTM_NEWADDR, ifa, nlh, portid);
	blocking_notifier_call_chain(&inetaddr_chain, NETDEV_UP, ifa);

	return 0;
}

static int inet_insert_ifa(struct in_ifaddr *ifa)
{
	return __inet_insert_ifa(ifa, NULL, 0, NULL);
}

static int inet_set_ifa(struct net_device *dev, struct in_ifaddr *ifa)
{
	struct in_device *in_dev = __in_dev_get_rtnl(dev);

	ASSERT_RTNL();

	if (!in_dev) {
		inet_free_ifa(ifa);
		return -ENOBUFS;
	}
	ipv4_devconf_setall(in_dev);
	neigh_parms_data_state_setall(in_dev->arp_parms);
	if (ifa->ifa_dev != in_dev) {
		WARN_ON(ifa->ifa_dev);
		in_dev_hold(in_dev);
		ifa->ifa_dev = in_dev;
	}
	if (ipv4_is_loopback(ifa->ifa_local))
		ifa->ifa_scope = RT_SCOPE_HOST;
	return inet_insert_ifa(ifa);
}

/* Caller must hold RCU or RTNL :
 * We dont take a reference on found in_device
 */
struct in_device *inetdev_by_index(struct net *net, int ifindex)
{
	struct net_device *dev;
	struct in_device *in_dev = NULL;

	rcu_read_lock();
	dev = dev_get_by_index_rcu(net, ifindex);
	if (dev)
		in_dev = rcu_dereference_rtnl(dev->ip_ptr);
	rcu_read_unlock();
	return in_dev;
}
EXPORT_SYMBOL(inetdev_by_index);

/* Called only from RTNL semaphored context. No locks. */

struct in_ifaddr *inet_ifa_byprefix(struct in_device *in_dev, __be32 prefix,
				    __be32 mask)
{
	ASSERT_RTNL();

	for_primary_ifa(in_dev) {
		if (ifa->ifa_mask == mask && inet_ifa_match(prefix, ifa))
			return ifa;
	} endfor_ifa(in_dev);
	return NULL;
}

static int ip_mc_config(struct sock *sk, bool join, const struct in_ifaddr *ifa)
{
	struct ip_mreqn mreq = {
		.imr_multiaddr.s_addr = ifa->ifa_address,
		.imr_ifindex = ifa->ifa_dev->dev->ifindex,
	};
	int ret;

	ASSERT_RTNL();

	lock_sock(sk);
	if (join)
		ret = ip_mc_join_group(sk, &mreq);
	else
		ret = ip_mc_leave_group(sk, &mreq);
	release_sock(sk);

	return ret;
}

static int inet_rtm_deladdr(struct sk_buff *skb, struct nlmsghdr *nlh,
			    struct netlink_ext_ack *extack)
{
	struct net *net = sock_net(skb->sk);
	struct nlattr *tb[IFA_MAX+1];
	struct in_device *in_dev;
	struct ifaddrmsg *ifm;
	struct in_ifaddr *ifa, **ifap;
	int err = -EINVAL;

	ASSERT_RTNL();

	err = nlmsg_parse_deprecated(nlh, sizeof(*ifm), tb, IFA_MAX,
				     ifa_ipv4_policy, extack);
	if (err < 0)
		goto errout;

	ifm = nlmsg_data(nlh);
	in_dev = inetdev_by_index(net, ifm->ifa_index);
	if (!in_dev) {
		err = -ENODEV;
		goto errout;
	}

	for (ifap = &in_dev->ifa_list; (ifa = *ifap) != NULL;
	     ifap = &ifa->ifa_next) {
		if (tb[IFA_LOCAL] &&
		    ifa->ifa_local != nla_get_in_addr(tb[IFA_LOCAL]))
			continue;

		if (tb[IFA_LABEL] && nla_strcmp(tb[IFA_LABEL], ifa->ifa_label))
			continue;

		if (tb[IFA_ADDRESS] &&
		    (ifm->ifa_prefixlen != ifa->ifa_prefixlen ||
		    !inet_ifa_match(nla_get_in_addr(tb[IFA_ADDRESS]), ifa)))
			continue;

		if (ipv4_is_multicast(ifa->ifa_address))
			ip_mc_config(net->ipv4.mc_autojoin_sk, false, ifa);
		__inet_del_ifa(in_dev, ifap, 1, nlh, NETLINK_CB(skb).portid);
		return 0;
	}

	err = -EADDRNOTAVAIL;
errout:
	return err;
}

#define INFINITY_LIFE_TIME	0xFFFFFFFF

static void check_lifetime(struct work_struct *work)
{
	unsigned long now, next, next_sec, next_sched;
	struct in_ifaddr *ifa;
	struct hlist_node *n;
	int i;

	now = jiffies;
	next = round_jiffies_up(now + ADDR_CHECK_FREQUENCY);

	for (i = 0; i < IN4_ADDR_HSIZE; i++) {
		bool change_needed = false;

		rcu_read_lock();
		hlist_for_each_entry_rcu(ifa, &inet_addr_lst[i], hash) {
			unsigned long age;

			if (ifa->ifa_flags & IFA_F_PERMANENT)
				continue;

			/* We try to batch several events at once. */
			age = (now - ifa->ifa_tstamp +
			       ADDRCONF_TIMER_FUZZ_MINUS) / HZ;

			if (ifa->ifa_valid_lft != INFINITY_LIFE_TIME &&
			    age >= ifa->ifa_valid_lft) {
				change_needed = true;
			} else if (ifa->ifa_preferred_lft ==
				   INFINITY_LIFE_TIME) {
				continue;
			} else if (age >= ifa->ifa_preferred_lft) {
				if (time_before(ifa->ifa_tstamp +
						ifa->ifa_valid_lft * HZ, next))
					next = ifa->ifa_tstamp +
					       ifa->ifa_valid_lft * HZ;

				if (!(ifa->ifa_flags & IFA_F_DEPRECATED))
					change_needed = true;
			} else if (time_before(ifa->ifa_tstamp +
					       ifa->ifa_preferred_lft * HZ,
					       next)) {
				next = ifa->ifa_tstamp +
				       ifa->ifa_preferred_lft * HZ;
			}
		}
		rcu_read_unlock();
		if (!change_needed)
			continue;
		rtnl_lock();
		hlist_for_each_entry_safe(ifa, n, &inet_addr_lst[i], hash) {
			unsigned long age;

			if (ifa->ifa_flags & IFA_F_PERMANENT)
				continue;

			/* We try to batch several events at once. */
			age = (now - ifa->ifa_tstamp +
			       ADDRCONF_TIMER_FUZZ_MINUS) / HZ;

			if (ifa->ifa_valid_lft != INFINITY_LIFE_TIME &&
			    age >= ifa->ifa_valid_lft) {
				struct in_ifaddr **ifap;

				for (ifap = &ifa->ifa_dev->ifa_list;
				     *ifap != NULL; ifap = &(*ifap)->ifa_next) {
					if (*ifap == ifa) {
						inet_del_ifa(ifa->ifa_dev,
							     ifap, 1);
						break;
					}
				}
			} else if (ifa->ifa_preferred_lft !=
				   INFINITY_LIFE_TIME &&
				   age >= ifa->ifa_preferred_lft &&
				   !(ifa->ifa_flags & IFA_F_DEPRECATED)) {
				ifa->ifa_flags |= IFA_F_DEPRECATED;
				rtmsg_ifa(RTM_NEWADDR, ifa, NULL, 0);
			}
		}
		rtnl_unlock();
	}

	next_sec = round_jiffies_up(next);
	next_sched = next;

	/* If rounded timeout is accurate enough, accept it. */
	if (time_before(next_sec, next + ADDRCONF_TIMER_FUZZ))
		next_sched = next_sec;

	now = jiffies;
	/* And minimum interval is ADDRCONF_TIMER_FUZZ_MAX. */
	if (time_before(next_sched, now + ADDRCONF_TIMER_FUZZ_MAX))
		next_sched = now + ADDRCONF_TIMER_FUZZ_MAX;

	queue_delayed_work(system_power_efficient_wq, &check_lifetime_work,
			next_sched - now);
}

static void set_ifa_lifetime(struct in_ifaddr *ifa, __u32 valid_lft,
			     __u32 prefered_lft)
{
	unsigned long timeout;

	ifa->ifa_flags &= ~(IFA_F_PERMANENT | IFA_F_DEPRECATED);

	timeout = addrconf_timeout_fixup(valid_lft, HZ);
	if (addrconf_finite_timeout(timeout))
		ifa->ifa_valid_lft = timeout;
	else
		ifa->ifa_flags |= IFA_F_PERMANENT;

	timeout = addrconf_timeout_fixup(prefered_lft, HZ);
	if (addrconf_finite_timeout(timeout)) {
		if (timeout == 0)
			ifa->ifa_flags |= IFA_F_DEPRECATED;
		ifa->ifa_preferred_lft = timeout;
	}
	ifa->ifa_tstamp = jiffies;
	if (!ifa->ifa_cstamp)
		ifa->ifa_cstamp = ifa->ifa_tstamp;
}

static struct in_ifaddr *rtm_to_ifaddr(struct net *net, struct nlmsghdr *nlh,
				       __u32 *pvalid_lft, __u32 *pprefered_lft,
				       struct netlink_ext_ack *extack)
{
	struct nlattr *tb[IFA_MAX+1];
	struct in_ifaddr *ifa;
	struct ifaddrmsg *ifm;
	struct net_device *dev;
	struct in_device *in_dev;
	int err;

	err = nlmsg_parse_deprecated(nlh, sizeof(*ifm), tb, IFA_MAX,
				     ifa_ipv4_policy, extack);
	if (err < 0)
		goto errout;

	ifm = nlmsg_data(nlh);
	err = -EINVAL;
	if (ifm->ifa_prefixlen > 32 || !tb[IFA_LOCAL])
		goto errout;

	dev = __dev_get_by_index(net, ifm->ifa_index);
	err = -ENODEV;
	if (!dev)
		goto errout;

	in_dev = __in_dev_get_rtnl(dev);
	err = -ENOBUFS;
	if (!in_dev)
		goto errout;

	ifa = inet_alloc_ifa();
	if (!ifa)
		/*
		 * A potential indev allocation can be left alive, it stays
		 * assigned to its device and is destroy with it.
		 */
		goto errout;

	ipv4_devconf_setall(in_dev);
	neigh_parms_data_state_setall(in_dev->arp_parms);
	in_dev_hold(in_dev);

	if (!tb[IFA_ADDRESS])
		tb[IFA_ADDRESS] = tb[IFA_LOCAL];

	INIT_HLIST_NODE(&ifa->hash);
	ifa->ifa_prefixlen = ifm->ifa_prefixlen;
	ifa->ifa_mask = inet_make_mask(ifm->ifa_prefixlen);
	ifa->ifa_flags = tb[IFA_FLAGS] ? nla_get_u32(tb[IFA_FLAGS]) :
					 ifm->ifa_flags;
	ifa->ifa_scope = ifm->ifa_scope;
	ifa->ifa_dev = in_dev;

	ifa->ifa_local = nla_get_in_addr(tb[IFA_LOCAL]);
	ifa->ifa_address = nla_get_in_addr(tb[IFA_ADDRESS]);

	if (tb[IFA_BROADCAST])
		ifa->ifa_broadcast = nla_get_in_addr(tb[IFA_BROADCAST]);

	if (tb[IFA_LABEL])
		nla_strlcpy(ifa->ifa_label, tb[IFA_LABEL], IFNAMSIZ);
	else
		memcpy(ifa->ifa_label, dev->name, IFNAMSIZ);

	if (tb[IFA_RT_PRIORITY])
		ifa->ifa_rt_priority = nla_get_u32(tb[IFA_RT_PRIORITY]);

	if (tb[IFA_CACHEINFO]) {
		struct ifa_cacheinfo *ci;

		ci = nla_data(tb[IFA_CACHEINFO]);
		if (!ci->ifa_valid || ci->ifa_prefered > ci->ifa_valid) {
			err = -EINVAL;
			goto errout_free;
		}
		*pvalid_lft = ci->ifa_valid;
		*pprefered_lft = ci->ifa_prefered;
	}

	return ifa;

errout_free:
	inet_free_ifa(ifa);
errout:
	return ERR_PTR(err);
}

static struct in_ifaddr *find_matching_ifa(struct in_ifaddr *ifa)
{
	struct in_device *in_dev = ifa->ifa_dev;
	struct in_ifaddr *ifa1, **ifap;

	if (!ifa->ifa_local)
		return NULL;

	for (ifap = &in_dev->ifa_list; (ifa1 = *ifap) != NULL;
	     ifap = &ifa1->ifa_next) {
		if (ifa1->ifa_mask == ifa->ifa_mask &&
		    inet_ifa_match(ifa1->ifa_address, ifa) &&
		    ifa1->ifa_local == ifa->ifa_local)
			return ifa1;
	}
	return NULL;
}

static int inet_rtm_newaddr(struct sk_buff *skb, struct nlmsghdr *nlh,
			    struct netlink_ext_ack *extack)
{
	struct net *net = sock_net(skb->sk);
	struct in_ifaddr *ifa;
	struct in_ifaddr *ifa_existing;
	__u32 valid_lft = INFINITY_LIFE_TIME;
	__u32 prefered_lft = INFINITY_LIFE_TIME;

	ASSERT_RTNL();

	ifa = rtm_to_ifaddr(net, nlh, &valid_lft, &prefered_lft, extack);
	if (IS_ERR(ifa))
		return PTR_ERR(ifa);

	ifa_existing = find_matching_ifa(ifa);
	if (!ifa_existing) {
		/* It would be best to check for !NLM_F_CREATE here but
		 * userspace already relies on not having to provide this.
		 */
		set_ifa_lifetime(ifa, valid_lft, prefered_lft);
		if (ifa->ifa_flags & IFA_F_MCAUTOJOIN) {
			int ret = ip_mc_config(net->ipv4.mc_autojoin_sk,
					       true, ifa);

			if (ret < 0) {
				inet_free_ifa(ifa);
				return ret;
			}
		}
		return __inet_insert_ifa(ifa, nlh, NETLINK_CB(skb).portid,
					 extack);
	} else {
		u32 new_metric = ifa->ifa_rt_priority;

		inet_free_ifa(ifa);

		if (nlh->nlmsg_flags & NLM_F_EXCL ||
		    !(nlh->nlmsg_flags & NLM_F_REPLACE))
			return -EEXIST;
		ifa = ifa_existing;

		if (ifa->ifa_rt_priority != new_metric) {
			fib_modify_prefix_metric(ifa, new_metric);
			ifa->ifa_rt_priority = new_metric;
		}

		set_ifa_lifetime(ifa, valid_lft, prefered_lft);
		cancel_delayed_work(&check_lifetime_work);
		queue_delayed_work(system_power_efficient_wq,
				&check_lifetime_work, 0);
		rtmsg_ifa(RTM_NEWADDR, ifa, nlh, NETLINK_CB(skb).portid);
	}
	return 0;
}

/*
 *	Determine a default network mask, based on the IP address.
 */

static int inet_abc_len(__be32 addr)
{
	int rc = -1;	/* Something else, probably a multicast. */

	if (ipv4_is_zeronet(addr) || ipv4_is_lbcast(addr))
		rc = 0;
	else {
		__u32 haddr = ntohl(addr);
		if (IN_CLASSA(haddr))
			rc = 8;
		else if (IN_CLASSB(haddr))
			rc = 16;
		else if (IN_CLASSC(haddr))
			rc = 24;
		else if (IN_CLASSE(haddr))
			rc = 32;
	}

	return rc;
}


int devinet_ioctl(struct net *net, unsigned int cmd, struct ifreq *ifr)
{
	struct sockaddr_in sin_orig;
	struct sockaddr_in *sin = (struct sockaddr_in *)&ifr->ifr_addr;
	struct in_device *in_dev;
	struct in_ifaddr **ifap = NULL;
	struct in_ifaddr *ifa = NULL;
	struct net_device *dev;
	char *colon;
	int ret = -EFAULT;
	int tryaddrmatch = 0;

	ifr->ifr_name[IFNAMSIZ - 1] = 0;

	/* save original address for comparison */
	memcpy(&sin_orig, sin, sizeof(*sin));

	colon = strchr(ifr->ifr_name, ':');
	if (colon)
		*colon = 0;

	dev_load(net, ifr->ifr_name);

	switch (cmd) {
	case SIOCGIFADDR:	/* Get interface address */
	case SIOCGIFBRDADDR:	/* Get the broadcast address */
	case SIOCGIFDSTADDR:	/* Get the destination address */
	case SIOCGIFNETMASK:	/* Get the netmask for the interface */
		/* Note that these ioctls will not sleep,
		   so that we do not impose a lock.
		   One day we will be forced to put shlock here (I mean SMP)
		 */
		tryaddrmatch = (sin_orig.sin_family == AF_INET);
		memset(sin, 0, sizeof(*sin));
		sin->sin_family = AF_INET;
		break;

	case SIOCSIFFLAGS:
		ret = -EPERM;
		if (!ns_capable(net->user_ns, CAP_NET_ADMIN))
			goto out;
		break;
	case SIOCSIFADDR:	/* Set interface address (and family) */
	case SIOCSIFBRDADDR:	/* Set the broadcast address */
	case SIOCSIFDSTADDR:	/* Set the destination address */
	case SIOCSIFNETMASK: 	/* Set the netmask for the interface */
		ret = -EPERM;
		if (!ns_capable(net->user_ns, CAP_NET_ADMIN))
			goto out;
		ret = -EINVAL;
		if (sin->sin_family != AF_INET)
			goto out;
		break;
	default:
		ret = -EINVAL;
		goto out;
	}

	rtnl_lock();

	ret = -ENODEV;
	dev = __dev_get_by_name(net, ifr->ifr_name);
	if (!dev)
		goto done;

	if (colon)
		*colon = ':';

	in_dev = __in_dev_get_rtnl(dev);
	if (in_dev) {
		if (tryaddrmatch) {
			/* Matthias Andree */
			/* compare label and address (4.4BSD style) */
			/* note: we only do this for a limited set of ioctls
			   and only if the original address family was AF_INET.
			   This is checked above. */
			for (ifap = &in_dev->ifa_list; (ifa = *ifap) != NULL;
			     ifap = &ifa->ifa_next) {
				if (!strcmp(ifr->ifr_name, ifa->ifa_label) &&
				    sin_orig.sin_addr.s_addr ==
							ifa->ifa_local) {
					break; /* found */
				}
			}
		}
		/* we didn't get a match, maybe the application is
		   4.3BSD-style and passed in junk so we fall back to
		   comparing just the label */
		if (!ifa) {
			for (ifap = &in_dev->ifa_list; (ifa = *ifap) != NULL;
			     ifap = &ifa->ifa_next)
				if (!strcmp(ifr->ifr_name, ifa->ifa_label))
					break;
		}
	}

	ret = -EADDRNOTAVAIL;
	if (!ifa && cmd != SIOCSIFADDR && cmd != SIOCSIFFLAGS)
		goto done;

	switch (cmd) {
	case SIOCGIFADDR:	/* Get interface address */
		ret = 0;
		sin->sin_addr.s_addr = ifa->ifa_local;
		break;

	case SIOCGIFBRDADDR:	/* Get the broadcast address */
		ret = 0;
		sin->sin_addr.s_addr = ifa->ifa_broadcast;
		break;

	case SIOCGIFDSTADDR:	/* Get the destination address */
		ret = 0;
		sin->sin_addr.s_addr = ifa->ifa_address;
		break;

	case SIOCGIFNETMASK:	/* Get the netmask for the interface */
		ret = 0;
		sin->sin_addr.s_addr = ifa->ifa_mask;
		break;

	case SIOCSIFFLAGS:
		if (colon) {
			ret = -EADDRNOTAVAIL;
			if (!ifa)
				break;
			ret = 0;
			if (!(ifr->ifr_flags & IFF_UP))
				inet_del_ifa(in_dev, ifap, 1);
			break;
		}
		ret = dev_change_flags(dev, ifr->ifr_flags, NULL);
		break;

	case SIOCSIFADDR:	/* Set interface address (and family) */
		ret = -EINVAL;
		if (inet_abc_len(sin->sin_addr.s_addr) < 0)
			break;

		if (!ifa) {
			ret = -ENOBUFS;
			ifa = inet_alloc_ifa();
			if (!ifa)
				break;
			INIT_HLIST_NODE(&ifa->hash);
			if (colon)
				memcpy(ifa->ifa_label, ifr->ifr_name, IFNAMSIZ);
			else
				memcpy(ifa->ifa_label, dev->name, IFNAMSIZ);
		} else {
			ret = 0;
			if (ifa->ifa_local == sin->sin_addr.s_addr)
				break;
			inet_del_ifa(in_dev, ifap, 0);
			ifa->ifa_broadcast = 0;
			ifa->ifa_scope = 0;
		}

		ifa->ifa_address = ifa->ifa_local = sin->sin_addr.s_addr;

		if (!(dev->flags & IFF_POINTOPOINT)) {
			ifa->ifa_prefixlen = inet_abc_len(ifa->ifa_address);
			ifa->ifa_mask = inet_make_mask(ifa->ifa_prefixlen);
			if ((dev->flags & IFF_BROADCAST) &&
			    ifa->ifa_prefixlen < 31)
				ifa->ifa_broadcast = ifa->ifa_address |
						     ~ifa->ifa_mask;
		} else {
			ifa->ifa_prefixlen = 32;
			ifa->ifa_mask = inet_make_mask(32);
		}
		set_ifa_lifetime(ifa, INFINITY_LIFE_TIME, INFINITY_LIFE_TIME);
		ret = inet_set_ifa(dev, ifa);
		break;

	case SIOCSIFBRDADDR:	/* Set the broadcast address */
		ret = 0;
		if (ifa->ifa_broadcast != sin->sin_addr.s_addr) {
			inet_del_ifa(in_dev, ifap, 0);
			ifa->ifa_broadcast = sin->sin_addr.s_addr;
			inet_insert_ifa(ifa);
		}
		break;

	case SIOCSIFDSTADDR:	/* Set the destination address */
		ret = 0;
		if (ifa->ifa_address == sin->sin_addr.s_addr)
			break;
		ret = -EINVAL;
		if (inet_abc_len(sin->sin_addr.s_addr) < 0)
			break;
		ret = 0;
		inet_del_ifa(in_dev, ifap, 0);
		ifa->ifa_address = sin->sin_addr.s_addr;
		inet_insert_ifa(ifa);
		break;

	case SIOCSIFNETMASK: 	/* Set the netmask for the interface */

		/*
		 *	The mask we set must be legal.
		 */
		ret = -EINVAL;
		if (bad_mask(sin->sin_addr.s_addr, 0))
			break;
		ret = 0;
		if (ifa->ifa_mask != sin->sin_addr.s_addr) {
			__be32 old_mask = ifa->ifa_mask;
			inet_del_ifa(in_dev, ifap, 0);
			ifa->ifa_mask = sin->sin_addr.s_addr;
			ifa->ifa_prefixlen = inet_mask_len(ifa->ifa_mask);

			/* See if current broadcast address matches
			 * with current netmask, then recalculate
			 * the broadcast address. Otherwise it's a
			 * funny address, so don't touch it since
			 * the user seems to know what (s)he's doing...
			 */
			if ((dev->flags & IFF_BROADCAST) &&
			    (ifa->ifa_prefixlen < 31) &&
			    (ifa->ifa_broadcast ==
			     (ifa->ifa_local|~old_mask))) {
				ifa->ifa_broadcast = (ifa->ifa_local |
						      ~sin->sin_addr.s_addr);
			}
			inet_insert_ifa(ifa);
		}
		break;
	}
done:
	rtnl_unlock();
out:
	return ret;
}

static int inet_gifconf(struct net_device *dev, char __user *buf, int len, int size)
{
	struct in_device *in_dev = __in_dev_get_rtnl(dev);
	struct in_ifaddr *ifa;
	struct ifreq ifr;
	int done = 0;

	if (WARN_ON(size > sizeof(struct ifreq)))
		goto out;

	if (!in_dev)
		goto out;

	for (ifa = in_dev->ifa_list; ifa; ifa = ifa->ifa_next) {
		if (!buf) {
			done += size;
			continue;
		}
		if (len < size)
			break;
		memset(&ifr, 0, sizeof(struct ifreq));
		strcpy(ifr.ifr_name, ifa->ifa_label);

		(*(struct sockaddr_in *)&ifr.ifr_addr).sin_family = AF_INET;
		(*(struct sockaddr_in *)&ifr.ifr_addr).sin_addr.s_addr =
								ifa->ifa_local;

		if (copy_to_user(buf + done, &ifr, size)) {
			done = -EFAULT;
			break;
		}
		len  -= size;
		done += size;
	}
out:
	return done;
}

static __be32 in_dev_select_addr(const struct in_device *in_dev,
				 int scope)
{
	for_primary_ifa(in_dev) {
		if (ifa->ifa_scope != RT_SCOPE_LINK &&
		    ifa->ifa_scope <= scope)
			return ifa->ifa_local;
	} endfor_ifa(in_dev);

	return 0;
}

__be32 inet_select_addr(const struct net_device *dev, __be32 dst, int scope)
{
	__be32 addr = 0;
	struct in_device *in_dev;
	struct net *net = dev_net(dev);
	int master_idx;

	rcu_read_lock();
	in_dev = __in_dev_get_rcu(dev);
	if (!in_dev)
		goto no_in_dev;

	for_primary_ifa(in_dev) {
		if (ifa->ifa_scope > scope)
			continue;
		if (!dst || inet_ifa_match(dst, ifa)) {
			addr = ifa->ifa_local;
			break;
		}
		if (!addr)
			addr = ifa->ifa_local;
	} endfor_ifa(in_dev);

	if (addr)
		goto out_unlock;
no_in_dev:
	master_idx = l3mdev_master_ifindex_rcu(dev);

	/* For VRFs, the VRF device takes the place of the loopback device,
	 * with addresses on it being preferred.  Note in such cases the
	 * loopback device will be among the devices that fail the master_idx
	 * equality check in the loop below.
	 */
	if (master_idx &&
	    (dev = dev_get_by_index_rcu(net, master_idx)) &&
	    (in_dev = __in_dev_get_rcu(dev))) {
		addr = in_dev_select_addr(in_dev, scope);
		if (addr)
			goto out_unlock;
	}

	/* Not loopback addresses on loopback should be preferred
	   in this case. It is important that lo is the first interface
	   in dev_base list.
	 */
	for_each_netdev_rcu(net, dev) {
		if (l3mdev_master_ifindex_rcu(dev) != master_idx)
			continue;

		in_dev = __in_dev_get_rcu(dev);
		if (!in_dev)
			continue;

		addr = in_dev_select_addr(in_dev, scope);
		if (addr)
			goto out_unlock;
	}
out_unlock:
	rcu_read_unlock();
	return addr;
}
EXPORT_SYMBOL(inet_select_addr);

static __be32 confirm_addr_indev(struct in_device *in_dev, __be32 dst,
			      __be32 local, int scope)
{
	int same = 0;
	__be32 addr = 0;

	for_ifa(in_dev) {
		if (!addr &&
		    (local == ifa->ifa_local || !local) &&
		    ifa->ifa_scope <= scope) {
			addr = ifa->ifa_local;
			if (same)
				break;
		}
		if (!same) {
			same = (!local || inet_ifa_match(local, ifa)) &&
				(!dst || inet_ifa_match(dst, ifa));
			if (same && addr) {
				if (local || !dst)
					break;
				/* Is the selected addr into dst subnet? */
				if (inet_ifa_match(addr, ifa))
					break;
				/* No, then can we use new local src? */
				if (ifa->ifa_scope <= scope) {
					addr = ifa->ifa_local;
					break;
				}
				/* search for large dst subnet for addr */
				same = 0;
			}
		}
	} endfor_ifa(in_dev);

	return same ? addr : 0;
}

/*
 * Confirm that local IP address exists using wildcards:
 * - net: netns to check, cannot be NULL
 * - in_dev: only on this interface, NULL=any interface
 * - dst: only in the same subnet as dst, 0=any dst
 * - local: address, 0=autoselect the local address
 * - scope: maximum allowed scope value for the local address
 */
__be32 inet_confirm_addr(struct net *net, struct in_device *in_dev,
			 __be32 dst, __be32 local, int scope)
{
	__be32 addr = 0;
	struct net_device *dev;

	if (in_dev)
		return confirm_addr_indev(in_dev, dst, local, scope);

	rcu_read_lock();
	for_each_netdev_rcu(net, dev) {
		in_dev = __in_dev_get_rcu(dev);
		if (in_dev) {
			addr = confirm_addr_indev(in_dev, dst, local, scope);
			if (addr)
				break;
		}
	}
	rcu_read_unlock();

	return addr;
}
EXPORT_SYMBOL(inet_confirm_addr);

/*
 *	Device notifier
 */

int register_inetaddr_notifier(struct notifier_block *nb)
{
	return blocking_notifier_chain_register(&inetaddr_chain, nb);
}
EXPORT_SYMBOL(register_inetaddr_notifier);

int unregister_inetaddr_notifier(struct notifier_block *nb)
{
	return blocking_notifier_chain_unregister(&inetaddr_chain, nb);
}
EXPORT_SYMBOL(unregister_inetaddr_notifier);

int register_inetaddr_validator_notifier(struct notifier_block *nb)
{
	return blocking_notifier_chain_register(&inetaddr_validator_chain, nb);
}
EXPORT_SYMBOL(register_inetaddr_validator_notifier);

int unregister_inetaddr_validator_notifier(struct notifier_block *nb)
{
	return blocking_notifier_chain_unregister(&inetaddr_validator_chain,
	    nb);
}
EXPORT_SYMBOL(unregister_inetaddr_validator_notifier);

/* Rename ifa_labels for a device name change. Make some effort to preserve
 * existing alias numbering and to create unique labels if possible.
*/
static void inetdev_changename(struct net_device *dev, struct in_device *in_dev)
{
	struct in_ifaddr *ifa;
	int named = 0;

	for (ifa = in_dev->ifa_list; ifa; ifa = ifa->ifa_next) {
		char old[IFNAMSIZ], *dot;

		memcpy(old, ifa->ifa_label, IFNAMSIZ);
		memcpy(ifa->ifa_label, dev->name, IFNAMSIZ);
		if (named++ == 0)
			goto skip;
		dot = strchr(old, ':');
		if (!dot) {
			sprintf(old, ":%d", named);
			dot = old;
		}
		if (strlen(dot) + strlen(dev->name) < IFNAMSIZ)
			strcat(ifa->ifa_label, dot);
		else
			strcpy(ifa->ifa_label + (IFNAMSIZ - strlen(dot) - 1), dot);
skip:
		rtmsg_ifa(RTM_NEWADDR, ifa, NULL, 0);
	}
}

static bool inetdev_valid_mtu(unsigned int mtu)
{
	return mtu >= IPV4_MIN_MTU;
}

static void inetdev_send_gratuitous_arp(struct net_device *dev,
					struct in_device *in_dev)

{
	struct in_ifaddr *ifa;

	for (ifa = in_dev->ifa_list; ifa;
	     ifa = ifa->ifa_next) {
		arp_send(ARPOP_REQUEST, ETH_P_ARP,
			 ifa->ifa_local, dev,
			 ifa->ifa_local, NULL,
			 dev->dev_addr, NULL);
	}
}

/* Called only under RTNL semaphore */

static int inetdev_event(struct notifier_block *this, unsigned long event,
			 void *ptr)
{
	struct net_device *dev = netdev_notifier_info_to_dev(ptr);
	struct in_device *in_dev = __in_dev_get_rtnl(dev);

	ASSERT_RTNL();

	if (!in_dev) {
		if (event == NETDEV_REGISTER) {
			in_dev = inetdev_init(dev);
			if (IS_ERR(in_dev))
				return notifier_from_errno(PTR_ERR(in_dev));
			if (dev->flags & IFF_LOOPBACK) {
				IN_DEV_CONF_SET(in_dev, NOXFRM, 1);
				IN_DEV_CONF_SET(in_dev, NOPOLICY, 1);
			}
		} else if (event == NETDEV_CHANGEMTU) {
			/* Re-enabling IP */
			if (inetdev_valid_mtu(dev->mtu))
				in_dev = inetdev_init(dev);
		}
		goto out;
	}

	switch (event) {
	case NETDEV_REGISTER:
		pr_debug("%s: bug\n", __func__);
		RCU_INIT_POINTER(dev->ip_ptr, NULL);
		break;
	case NETDEV_UP:
		if (!inetdev_valid_mtu(dev->mtu))
			break;
		if (dev->flags & IFF_LOOPBACK) {
			struct in_ifaddr *ifa = inet_alloc_ifa();

			if (ifa) {
				INIT_HLIST_NODE(&ifa->hash);
				ifa->ifa_local =
				  ifa->ifa_address = htonl(INADDR_LOOPBACK);
				ifa->ifa_prefixlen = 8;
				ifa->ifa_mask = inet_make_mask(8);
				in_dev_hold(in_dev);
				ifa->ifa_dev = in_dev;
				ifa->ifa_scope = RT_SCOPE_HOST;
				memcpy(ifa->ifa_label, dev->name, IFNAMSIZ);
				set_ifa_lifetime(ifa, INFINITY_LIFE_TIME,
						 INFINITY_LIFE_TIME);
				ipv4_devconf_setall(in_dev);
				neigh_parms_data_state_setall(in_dev->arp_parms);
				inet_insert_ifa(ifa);
			}
		}
		ip_mc_up(in_dev);
		/* fall through */
	case NETDEV_CHANGEADDR:
		if (!IN_DEV_ARP_NOTIFY(in_dev))
			break;
		/* fall through */
	case NETDEV_NOTIFY_PEERS:
		/* Send gratuitous ARP to notify of link change */
		inetdev_send_gratuitous_arp(dev, in_dev);
		break;
	case NETDEV_DOWN:
		ip_mc_down(in_dev);
		break;
	case NETDEV_PRE_TYPE_CHANGE:
		ip_mc_unmap(in_dev);
		break;
	case NETDEV_POST_TYPE_CHANGE:
		ip_mc_remap(in_dev);
		break;
	case NETDEV_CHANGEMTU:
		if (inetdev_valid_mtu(dev->mtu))
			break;
		/* disable IP when MTU is not enough */
		/* fall through */
	case NETDEV_UNREGISTER:
		inetdev_destroy(in_dev);
		break;
	case NETDEV_CHANGENAME:
		/* Do not notify about label change, this event is
		 * not interesting to applications using netlink.
		 */
		inetdev_changename(dev, in_dev);

		devinet_sysctl_unregister(in_dev);
		devinet_sysctl_register(in_dev);
		break;
	}
out:
	return NOTIFY_DONE;
}

static struct notifier_block ip_netdev_notifier = {
	.notifier_call = inetdev_event,
};

static size_t inet_nlmsg_size(void)
{
	return NLMSG_ALIGN(sizeof(struct ifaddrmsg))
	       + nla_total_size(4) /* IFA_ADDRESS */
	       + nla_total_size(4) /* IFA_LOCAL */
	       + nla_total_size(4) /* IFA_BROADCAST */
	       + nla_total_size(IFNAMSIZ) /* IFA_LABEL */
	       + nla_total_size(4)  /* IFA_FLAGS */
	       + nla_total_size(4)  /* IFA_RT_PRIORITY */
	       + nla_total_size(sizeof(struct ifa_cacheinfo)); /* IFA_CACHEINFO */
}

static inline u32 cstamp_delta(unsigned long cstamp)
{
	return (cstamp - INITIAL_JIFFIES) * 100UL / HZ;
}

static int put_cacheinfo(struct sk_buff *skb, unsigned long cstamp,
			 unsigned long tstamp, u32 preferred, u32 valid)
{
	struct ifa_cacheinfo ci;

	ci.cstamp = cstamp_delta(cstamp);
	ci.tstamp = cstamp_delta(tstamp);
	ci.ifa_prefered = preferred;
	ci.ifa_valid = valid;

	return nla_put(skb, IFA_CACHEINFO, sizeof(ci), &ci);
}

static int inet_fill_ifaddr(struct sk_buff *skb, struct in_ifaddr *ifa,
			    struct inet_fill_args *args)
{
	struct ifaddrmsg *ifm;
	struct nlmsghdr  *nlh;
	u32 preferred, valid;

	nlh = nlmsg_put(skb, args->portid, args->seq, args->event, sizeof(*ifm),
			args->flags);
	if (!nlh)
		return -EMSGSIZE;

	ifm = nlmsg_data(nlh);
	ifm->ifa_family = AF_INET;
	ifm->ifa_prefixlen = ifa->ifa_prefixlen;
	ifm->ifa_flags = ifa->ifa_flags;
	ifm->ifa_scope = ifa->ifa_scope;
	ifm->ifa_index = ifa->ifa_dev->dev->ifindex;

	if (args->netnsid >= 0 &&
	    nla_put_s32(skb, IFA_TARGET_NETNSID, args->netnsid))
		goto nla_put_failure;

	if (!(ifm->ifa_flags & IFA_F_PERMANENT)) {
		preferred = ifa->ifa_preferred_lft;
		valid = ifa->ifa_valid_lft;
		if (preferred != INFINITY_LIFE_TIME) {
			long tval = (jiffies - ifa->ifa_tstamp) / HZ;

			if (preferred > tval)
				preferred -= tval;
			else
				preferred = 0;
			if (valid != INFINITY_LIFE_TIME) {
				if (valid > tval)
					valid -= tval;
				else
					valid = 0;
			}
		}
	} else {
		preferred = INFINITY_LIFE_TIME;
		valid = INFINITY_LIFE_TIME;
	}
	if ((ifa->ifa_address &&
	     nla_put_in_addr(skb, IFA_ADDRESS, ifa->ifa_address)) ||
	    (ifa->ifa_local &&
	     nla_put_in_addr(skb, IFA_LOCAL, ifa->ifa_local)) ||
	    (ifa->ifa_broadcast &&
	     nla_put_in_addr(skb, IFA_BROADCAST, ifa->ifa_broadcast)) ||
	    (ifa->ifa_label[0] &&
	     nla_put_string(skb, IFA_LABEL, ifa->ifa_label)) ||
	    nla_put_u32(skb, IFA_FLAGS, ifa->ifa_flags) ||
	    (ifa->ifa_rt_priority &&
	     nla_put_u32(skb, IFA_RT_PRIORITY, ifa->ifa_rt_priority)) ||
	    put_cacheinfo(skb, ifa->ifa_cstamp, ifa->ifa_tstamp,
			  preferred, valid))
		goto nla_put_failure;

	nlmsg_end(skb, nlh);
	return 0;

nla_put_failure:
	nlmsg_cancel(skb, nlh);
	return -EMSGSIZE;
}

static int inet_valid_dump_ifaddr_req(const struct nlmsghdr *nlh,
				      struct inet_fill_args *fillargs,
				      struct net **tgt_net, struct sock *sk,
				      struct netlink_callback *cb)
{
	struct netlink_ext_ack *extack = cb->extack;
	struct nlattr *tb[IFA_MAX+1];
	struct ifaddrmsg *ifm;
	int err, i;

	if (nlh->nlmsg_len < nlmsg_msg_size(sizeof(*ifm))) {
		NL_SET_ERR_MSG(extack, "ipv4: Invalid header for address dump request");
		return -EINVAL;
	}

	ifm = nlmsg_data(nlh);
	if (ifm->ifa_prefixlen || ifm->ifa_flags || ifm->ifa_scope) {
		NL_SET_ERR_MSG(extack, "ipv4: Invalid values in header for address dump request");
		return -EINVAL;
	}

	fillargs->ifindex = ifm->ifa_index;
	if (fillargs->ifindex) {
		cb->answer_flags |= NLM_F_DUMP_FILTERED;
		fillargs->flags |= NLM_F_DUMP_FILTERED;
	}

	err = nlmsg_parse_deprecated_strict(nlh, sizeof(*ifm), tb, IFA_MAX,
					    ifa_ipv4_policy, extack);
	if (err < 0)
		return err;

	for (i = 0; i <= IFA_MAX; ++i) {
		if (!tb[i])
			continue;

		if (i == IFA_TARGET_NETNSID) {
			struct net *net;

			fillargs->netnsid = nla_get_s32(tb[i]);

			net = rtnl_get_net_ns_capable(sk, fillargs->netnsid);
			if (IS_ERR(net)) {
				fillargs->netnsid = -1;
				NL_SET_ERR_MSG(extack, "ipv4: Invalid target network namespace id");
				return PTR_ERR(net);
			}
			*tgt_net = net;
		} else {
			NL_SET_ERR_MSG(extack, "ipv4: Unsupported attribute in dump request");
			return -EINVAL;
		}
	}

	return 0;
}

static int in_dev_dump_addr(struct in_device *in_dev, struct sk_buff *skb,
			    struct netlink_callback *cb, int s_ip_idx,
			    struct inet_fill_args *fillargs)
{
	struct in_ifaddr *ifa;
	int ip_idx = 0;
	int err;

	for (ifa = in_dev->ifa_list; ifa; ifa = ifa->ifa_next, ip_idx++) {
		if (ip_idx < s_ip_idx)
			continue;

		err = inet_fill_ifaddr(skb, ifa, fillargs);
		if (err < 0)
			goto done;

		nl_dump_check_consistent(cb, nlmsg_hdr(skb));
	}
	err = 0;

done:
	cb->args[2] = ip_idx;

	return err;
}

static int inet_dump_ifaddr(struct sk_buff *skb, struct netlink_callback *cb)
{
	const struct nlmsghdr *nlh = cb->nlh;
	struct inet_fill_args fillargs = {
		.portid = NETLINK_CB(cb->skb).portid,
		.seq = nlh->nlmsg_seq,
		.event = RTM_NEWADDR,
		.flags = NLM_F_MULTI,
		.netnsid = -1,
	};
	struct net *net = sock_net(skb->sk);
	struct net *tgt_net = net;
	int h, s_h;
	int idx, s_idx;
	int s_ip_idx;
	struct net_device *dev;
	struct in_device *in_dev;
	struct hlist_head *head;
	int err = 0;

	s_h = cb->args[0];
	s_idx = idx = cb->args[1];
	s_ip_idx = cb->args[2];

	if (cb->strict_check) {
		err = inet_valid_dump_ifaddr_req(nlh, &fillargs, &tgt_net,
						 skb->sk, cb);
		if (err < 0)
			goto put_tgt_net;

		err = 0;
		if (fillargs.ifindex) {
			dev = __dev_get_by_index(tgt_net, fillargs.ifindex);
			if (!dev) {
				err = -ENODEV;
				goto put_tgt_net;
			}

			in_dev = __in_dev_get_rtnl(dev);
			if (in_dev) {
				err = in_dev_dump_addr(in_dev, skb, cb, s_ip_idx,
						       &fillargs);
			}
			goto put_tgt_net;
		}
	}

	for (h = s_h; h < NETDEV_HASHENTRIES; h++, s_idx = 0) {
		idx = 0;
		head = &tgt_net->dev_index_head[h];
		rcu_read_lock();
		cb->seq = atomic_read(&tgt_net->ipv4.dev_addr_genid) ^
			  tgt_net->dev_base_seq;
		hlist_for_each_entry_rcu(dev, head, index_hlist) {
			if (idx < s_idx)
				goto cont;
			if (h > s_h || idx > s_idx)
				s_ip_idx = 0;
			in_dev = __in_dev_get_rcu(dev);
			if (!in_dev)
				goto cont;

			err = in_dev_dump_addr(in_dev, skb, cb, s_ip_idx,
					       &fillargs);
			if (err < 0) {
				rcu_read_unlock();
				goto done;
			}
cont:
			idx++;
		}
		rcu_read_unlock();
	}

done:
	cb->args[0] = h;
	cb->args[1] = idx;
put_tgt_net:
	if (fillargs.netnsid >= 0)
		put_net(tgt_net);

	return skb->len ? : err;
}

static void rtmsg_ifa(int event, struct in_ifaddr *ifa, struct nlmsghdr *nlh,
		      u32 portid)
{
	struct inet_fill_args fillargs = {
		.portid = portid,
		.seq = nlh ? nlh->nlmsg_seq : 0,
		.event = event,
		.flags = 0,
		.netnsid = -1,
	};
	struct sk_buff *skb;
	int err = -ENOBUFS;
	struct net *net;

	net = dev_net(ifa->ifa_dev->dev);
	skb = nlmsg_new(inet_nlmsg_size(), GFP_KERNEL);
	if (!skb)
		goto errout;

	err = inet_fill_ifaddr(skb, ifa, &fillargs);
	if (err < 0) {
		/* -EMSGSIZE implies BUG in inet_nlmsg_size() */
		WARN_ON(err == -EMSGSIZE);
		kfree_skb(skb);
		goto errout;
	}
	rtnl_notify(skb, net, portid, RTNLGRP_IPV4_IFADDR, nlh, GFP_KERNEL);
	return;
errout:
	if (err < 0)
		rtnl_set_sk_err(net, RTNLGRP_IPV4_IFADDR, err);
}

static size_t inet_get_link_af_size(const struct net_device *dev,
				    u32 ext_filter_mask)
{
	struct in_device *in_dev = rcu_dereference_rtnl(dev->ip_ptr);

	if (!in_dev)
		return 0;

	return nla_total_size(IPV4_DEVCONF_MAX * 4); /* IFLA_INET_CONF */
}

static int inet_fill_link_af(struct sk_buff *skb, const struct net_device *dev,
			     u32 ext_filter_mask)
{
	struct in_device *in_dev = rcu_dereference_rtnl(dev->ip_ptr);
	struct nlattr *nla;
	int i;

	if (!in_dev)
		return -ENODATA;

	nla = nla_reserve(skb, IFLA_INET_CONF, IPV4_DEVCONF_MAX * 4);
	if (!nla)
		return -EMSGSIZE;

	for (i = 0; i < IPV4_DEVCONF_MAX; i++)
		((u32 *) nla_data(nla))[i] = in_dev->cnf.data[i];

	return 0;
}

static const struct nla_policy inet_af_policy[IFLA_INET_MAX+1] = {
	[IFLA_INET_CONF]	= { .type = NLA_NESTED },
};

static int inet_validate_link_af(const struct net_device *dev,
				 const struct nlattr *nla)
{
	struct nlattr *a, *tb[IFLA_INET_MAX+1];
	int err, rem;

	if (dev && !__in_dev_get_rcu(dev))
		return -EAFNOSUPPORT;

	err = nla_parse_nested_deprecated(tb, IFLA_INET_MAX, nla,
					  inet_af_policy, NULL);
	if (err < 0)
		return err;

	if (tb[IFLA_INET_CONF]) {
		nla_for_each_nested(a, tb[IFLA_INET_CONF], rem) {
			int cfgid = nla_type(a);

			if (nla_len(a) < 4)
				return -EINVAL;

			if (cfgid <= 0 || cfgid > IPV4_DEVCONF_MAX)
				return -EINVAL;
		}
	}

	return 0;
}

static int inet_set_link_af(struct net_device *dev, const struct nlattr *nla)
{
	struct in_device *in_dev = __in_dev_get_rcu(dev);
	struct nlattr *a, *tb[IFLA_INET_MAX+1];
	int rem;

	if (!in_dev)
		return -EAFNOSUPPORT;

	if (nla_parse_nested_deprecated(tb, IFLA_INET_MAX, nla, NULL, NULL) < 0)
		BUG();

	if (tb[IFLA_INET_CONF]) {
		nla_for_each_nested(a, tb[IFLA_INET_CONF], rem)
			ipv4_devconf_set(in_dev, nla_type(a), nla_get_u32(a));
	}

	return 0;
}

static int inet_netconf_msgsize_devconf(int type)
{
	int size = NLMSG_ALIGN(sizeof(struct netconfmsg))
		   + nla_total_size(4);	/* NETCONFA_IFINDEX */
	bool all = false;

	if (type == NETCONFA_ALL)
		all = true;

	if (all || type == NETCONFA_FORWARDING)
		size += nla_total_size(4);
	if (all || type == NETCONFA_RP_FILTER)
		size += nla_total_size(4);
	if (all || type == NETCONFA_MC_FORWARDING)
		size += nla_total_size(4);
	if (all || type == NETCONFA_BC_FORWARDING)
		size += nla_total_size(4);
	if (all || type == NETCONFA_PROXY_NEIGH)
		size += nla_total_size(4);
	if (all || type == NETCONFA_IGNORE_ROUTES_WITH_LINKDOWN)
		size += nla_total_size(4);

	return size;
}

static int inet_netconf_fill_devconf(struct sk_buff *skb, int ifindex,
				     struct ipv4_devconf *devconf, u32 portid,
				     u32 seq, int event, unsigned int flags,
				     int type)
{
	struct nlmsghdr  *nlh;
	struct netconfmsg *ncm;
	bool all = false;

	nlh = nlmsg_put(skb, portid, seq, event, sizeof(struct netconfmsg),
			flags);
	if (!nlh)
		return -EMSGSIZE;

	if (type == NETCONFA_ALL)
		all = true;

	ncm = nlmsg_data(nlh);
	ncm->ncm_family = AF_INET;

	if (nla_put_s32(skb, NETCONFA_IFINDEX, ifindex) < 0)
		goto nla_put_failure;

	if (!devconf)
		goto out;

	if ((all || type == NETCONFA_FORWARDING) &&
	    nla_put_s32(skb, NETCONFA_FORWARDING,
			IPV4_DEVCONF(*devconf, FORWARDING)) < 0)
		goto nla_put_failure;
	if ((all || type == NETCONFA_RP_FILTER) &&
	    nla_put_s32(skb, NETCONFA_RP_FILTER,
			IPV4_DEVCONF(*devconf, RP_FILTER)) < 0)
		goto nla_put_failure;
	if ((all || type == NETCONFA_MC_FORWARDING) &&
	    nla_put_s32(skb, NETCONFA_MC_FORWARDING,
			IPV4_DEVCONF(*devconf, MC_FORWARDING)) < 0)
		goto nla_put_failure;
	if ((all || type == NETCONFA_BC_FORWARDING) &&
	    nla_put_s32(skb, NETCONFA_BC_FORWARDING,
			IPV4_DEVCONF(*devconf, BC_FORWARDING)) < 0)
		goto nla_put_failure;
	if ((all || type == NETCONFA_PROXY_NEIGH) &&
	    nla_put_s32(skb, NETCONFA_PROXY_NEIGH,
			IPV4_DEVCONF(*devconf, PROXY_ARP)) < 0)
		goto nla_put_failure;
	if ((all || type == NETCONFA_IGNORE_ROUTES_WITH_LINKDOWN) &&
	    nla_put_s32(skb, NETCONFA_IGNORE_ROUTES_WITH_LINKDOWN,
			IPV4_DEVCONF(*devconf, IGNORE_ROUTES_WITH_LINKDOWN)) < 0)
		goto nla_put_failure;

out:
	nlmsg_end(skb, nlh);
	return 0;

nla_put_failure:
	nlmsg_cancel(skb, nlh);
	return -EMSGSIZE;
}

void inet_netconf_notify_devconf(struct net *net, int event, int type,
				 int ifindex, struct ipv4_devconf *devconf)
{
	struct sk_buff *skb;
	int err = -ENOBUFS;

	skb = nlmsg_new(inet_netconf_msgsize_devconf(type), GFP_KERNEL);
	if (!skb)
		goto errout;

	err = inet_netconf_fill_devconf(skb, ifindex, devconf, 0, 0,
					event, 0, type);
	if (err < 0) {
		/* -EMSGSIZE implies BUG in inet_netconf_msgsize_devconf() */
		WARN_ON(err == -EMSGSIZE);
		kfree_skb(skb);
		goto errout;
	}
	rtnl_notify(skb, net, 0, RTNLGRP_IPV4_NETCONF, NULL, GFP_KERNEL);
	return;
errout:
	if (err < 0)
		rtnl_set_sk_err(net, RTNLGRP_IPV4_NETCONF, err);
}

static const struct nla_policy devconf_ipv4_policy[NETCONFA_MAX+1] = {
	[NETCONFA_IFINDEX]	= { .len = sizeof(int) },
	[NETCONFA_FORWARDING]	= { .len = sizeof(int) },
	[NETCONFA_RP_FILTER]	= { .len = sizeof(int) },
	[NETCONFA_PROXY_NEIGH]	= { .len = sizeof(int) },
	[NETCONFA_IGNORE_ROUTES_WITH_LINKDOWN]	= { .len = sizeof(int) },
};

static int inet_netconf_valid_get_req(struct sk_buff *skb,
				      const struct nlmsghdr *nlh,
				      struct nlattr **tb,
				      struct netlink_ext_ack *extack)
{
	int i, err;

	if (nlh->nlmsg_len < nlmsg_msg_size(sizeof(struct netconfmsg))) {
		NL_SET_ERR_MSG(extack, "ipv4: Invalid header for netconf get request");
		return -EINVAL;
	}

	if (!netlink_strict_get_check(skb))
<<<<<<< HEAD
		return nlmsg_parse(nlh, sizeof(struct netconfmsg), tb,
				   NETCONFA_MAX, devconf_ipv4_policy, extack);

	err = nlmsg_parse_strict(nlh, sizeof(struct netconfmsg), tb,
				 NETCONFA_MAX, devconf_ipv4_policy, extack);
=======
		return nlmsg_parse_deprecated(nlh, sizeof(struct netconfmsg),
					      tb, NETCONFA_MAX,
					      devconf_ipv4_policy, extack);

	err = nlmsg_parse_deprecated_strict(nlh, sizeof(struct netconfmsg),
					    tb, NETCONFA_MAX,
					    devconf_ipv4_policy, extack);
>>>>>>> 0ecfebd2
	if (err)
		return err;

	for (i = 0; i <= NETCONFA_MAX; i++) {
		if (!tb[i])
			continue;

		switch (i) {
		case NETCONFA_IFINDEX:
			break;
		default:
			NL_SET_ERR_MSG(extack, "ipv4: Unsupported attribute in netconf get request");
			return -EINVAL;
		}
	}

	return 0;
}

static int inet_netconf_get_devconf(struct sk_buff *in_skb,
				    struct nlmsghdr *nlh,
				    struct netlink_ext_ack *extack)
{
	struct net *net = sock_net(in_skb->sk);
	struct nlattr *tb[NETCONFA_MAX+1];
	struct sk_buff *skb;
	struct ipv4_devconf *devconf;
	struct in_device *in_dev;
	struct net_device *dev;
	int ifindex;
	int err;

	err = inet_netconf_valid_get_req(in_skb, nlh, tb, extack);
	if (err)
		goto errout;

	err = -EINVAL;
	if (!tb[NETCONFA_IFINDEX])
		goto errout;

	ifindex = nla_get_s32(tb[NETCONFA_IFINDEX]);
	switch (ifindex) {
	case NETCONFA_IFINDEX_ALL:
		devconf = net->ipv4.devconf_all;
		break;
	case NETCONFA_IFINDEX_DEFAULT:
		devconf = net->ipv4.devconf_dflt;
		break;
	default:
		dev = __dev_get_by_index(net, ifindex);
		if (!dev)
			goto errout;
		in_dev = __in_dev_get_rtnl(dev);
		if (!in_dev)
			goto errout;
		devconf = &in_dev->cnf;
		break;
	}

	err = -ENOBUFS;
	skb = nlmsg_new(inet_netconf_msgsize_devconf(NETCONFA_ALL), GFP_KERNEL);
	if (!skb)
		goto errout;

	err = inet_netconf_fill_devconf(skb, ifindex, devconf,
					NETLINK_CB(in_skb).portid,
					nlh->nlmsg_seq, RTM_NEWNETCONF, 0,
					NETCONFA_ALL);
	if (err < 0) {
		/* -EMSGSIZE implies BUG in inet_netconf_msgsize_devconf() */
		WARN_ON(err == -EMSGSIZE);
		kfree_skb(skb);
		goto errout;
	}
	err = rtnl_unicast(skb, net, NETLINK_CB(in_skb).portid);
errout:
	return err;
}

static int inet_netconf_dump_devconf(struct sk_buff *skb,
				     struct netlink_callback *cb)
{
	const struct nlmsghdr *nlh = cb->nlh;
	struct net *net = sock_net(skb->sk);
	int h, s_h;
	int idx, s_idx;
	struct net_device *dev;
	struct in_device *in_dev;
	struct hlist_head *head;

	if (cb->strict_check) {
		struct netlink_ext_ack *extack = cb->extack;
		struct netconfmsg *ncm;

		if (nlh->nlmsg_len < nlmsg_msg_size(sizeof(*ncm))) {
			NL_SET_ERR_MSG(extack, "ipv4: Invalid header for netconf dump request");
			return -EINVAL;
		}

		if (nlmsg_attrlen(nlh, sizeof(*ncm))) {
			NL_SET_ERR_MSG(extack, "ipv4: Invalid data after header in netconf dump request");
			return -EINVAL;
		}
	}

	s_h = cb->args[0];
	s_idx = idx = cb->args[1];

	for (h = s_h; h < NETDEV_HASHENTRIES; h++, s_idx = 0) {
		idx = 0;
		head = &net->dev_index_head[h];
		rcu_read_lock();
		cb->seq = atomic_read(&net->ipv4.dev_addr_genid) ^
			  net->dev_base_seq;
		hlist_for_each_entry_rcu(dev, head, index_hlist) {
			if (idx < s_idx)
				goto cont;
			in_dev = __in_dev_get_rcu(dev);
			if (!in_dev)
				goto cont;

			if (inet_netconf_fill_devconf(skb, dev->ifindex,
						      &in_dev->cnf,
						      NETLINK_CB(cb->skb).portid,
						      nlh->nlmsg_seq,
						      RTM_NEWNETCONF,
						      NLM_F_MULTI,
						      NETCONFA_ALL) < 0) {
				rcu_read_unlock();
				goto done;
			}
			nl_dump_check_consistent(cb, nlmsg_hdr(skb));
cont:
			idx++;
		}
		rcu_read_unlock();
	}
	if (h == NETDEV_HASHENTRIES) {
		if (inet_netconf_fill_devconf(skb, NETCONFA_IFINDEX_ALL,
					      net->ipv4.devconf_all,
					      NETLINK_CB(cb->skb).portid,
					      nlh->nlmsg_seq,
					      RTM_NEWNETCONF, NLM_F_MULTI,
					      NETCONFA_ALL) < 0)
			goto done;
		else
			h++;
	}
	if (h == NETDEV_HASHENTRIES + 1) {
		if (inet_netconf_fill_devconf(skb, NETCONFA_IFINDEX_DEFAULT,
					      net->ipv4.devconf_dflt,
					      NETLINK_CB(cb->skb).portid,
					      nlh->nlmsg_seq,
					      RTM_NEWNETCONF, NLM_F_MULTI,
					      NETCONFA_ALL) < 0)
			goto done;
		else
			h++;
	}
done:
	cb->args[0] = h;
	cb->args[1] = idx;

	return skb->len;
}

#ifdef CONFIG_SYSCTL

static void devinet_copy_dflt_conf(struct net *net, int i)
{
	struct net_device *dev;

	rcu_read_lock();
	for_each_netdev_rcu(net, dev) {
		struct in_device *in_dev;

		in_dev = __in_dev_get_rcu(dev);
		if (in_dev && !test_bit(i, in_dev->cnf.state))
			in_dev->cnf.data[i] = net->ipv4.devconf_dflt->data[i];
	}
	rcu_read_unlock();
}

/* called with RTNL locked */
static void inet_forward_change(struct net *net)
{
	struct net_device *dev;
	int on = IPV4_DEVCONF_ALL(net, FORWARDING);

	IPV4_DEVCONF_ALL(net, ACCEPT_REDIRECTS) = !on;
	IPV4_DEVCONF_DFLT(net, FORWARDING) = on;
	inet_netconf_notify_devconf(net, RTM_NEWNETCONF,
				    NETCONFA_FORWARDING,
				    NETCONFA_IFINDEX_ALL,
				    net->ipv4.devconf_all);
	inet_netconf_notify_devconf(net, RTM_NEWNETCONF,
				    NETCONFA_FORWARDING,
				    NETCONFA_IFINDEX_DEFAULT,
				    net->ipv4.devconf_dflt);

	for_each_netdev(net, dev) {
		struct in_device *in_dev;

		if (on)
			dev_disable_lro(dev);

		in_dev = __in_dev_get_rtnl(dev);
		if (in_dev) {
			IN_DEV_CONF_SET(in_dev, FORWARDING, on);
			inet_netconf_notify_devconf(net, RTM_NEWNETCONF,
						    NETCONFA_FORWARDING,
						    dev->ifindex, &in_dev->cnf);
		}
	}
}

static int devinet_conf_ifindex(struct net *net, struct ipv4_devconf *cnf)
{
	if (cnf == net->ipv4.devconf_dflt)
		return NETCONFA_IFINDEX_DEFAULT;
	else if (cnf == net->ipv4.devconf_all)
		return NETCONFA_IFINDEX_ALL;
	else {
		struct in_device *idev
			= container_of(cnf, struct in_device, cnf);
		return idev->dev->ifindex;
	}
}

static int devinet_conf_proc(struct ctl_table *ctl, int write,
			     void __user *buffer,
			     size_t *lenp, loff_t *ppos)
{
	int old_value = *(int *)ctl->data;
	int ret = proc_dointvec(ctl, write, buffer, lenp, ppos);
	int new_value = *(int *)ctl->data;

	if (write) {
		struct ipv4_devconf *cnf = ctl->extra1;
		struct net *net = ctl->extra2;
		int i = (int *)ctl->data - cnf->data;
		int ifindex;

		set_bit(i, cnf->state);

		if (cnf == net->ipv4.devconf_dflt)
			devinet_copy_dflt_conf(net, i);
		if (i == IPV4_DEVCONF_ACCEPT_LOCAL - 1 ||
		    i == IPV4_DEVCONF_ROUTE_LOCALNET - 1)
			if ((new_value == 0) && (old_value != 0))
				rt_cache_flush(net);

		if (i == IPV4_DEVCONF_BC_FORWARDING - 1 &&
		    new_value != old_value)
			rt_cache_flush(net);

		if (i == IPV4_DEVCONF_RP_FILTER - 1 &&
		    new_value != old_value) {
			ifindex = devinet_conf_ifindex(net, cnf);
			inet_netconf_notify_devconf(net, RTM_NEWNETCONF,
						    NETCONFA_RP_FILTER,
						    ifindex, cnf);
		}
		if (i == IPV4_DEVCONF_PROXY_ARP - 1 &&
		    new_value != old_value) {
			ifindex = devinet_conf_ifindex(net, cnf);
			inet_netconf_notify_devconf(net, RTM_NEWNETCONF,
						    NETCONFA_PROXY_NEIGH,
						    ifindex, cnf);
		}
		if (i == IPV4_DEVCONF_IGNORE_ROUTES_WITH_LINKDOWN - 1 &&
		    new_value != old_value) {
			ifindex = devinet_conf_ifindex(net, cnf);
			inet_netconf_notify_devconf(net, RTM_NEWNETCONF,
						    NETCONFA_IGNORE_ROUTES_WITH_LINKDOWN,
						    ifindex, cnf);
		}
	}

	return ret;
}

static int devinet_sysctl_forward(struct ctl_table *ctl, int write,
				  void __user *buffer,
				  size_t *lenp, loff_t *ppos)
{
	int *valp = ctl->data;
	int val = *valp;
	loff_t pos = *ppos;
	int ret = proc_dointvec(ctl, write, buffer, lenp, ppos);

	if (write && *valp != val) {
		struct net *net = ctl->extra2;

		if (valp != &IPV4_DEVCONF_DFLT(net, FORWARDING)) {
			if (!rtnl_trylock()) {
				/* Restore the original values before restarting */
				*valp = val;
				*ppos = pos;
				return restart_syscall();
			}
			if (valp == &IPV4_DEVCONF_ALL(net, FORWARDING)) {
				inet_forward_change(net);
			} else {
				struct ipv4_devconf *cnf = ctl->extra1;
				struct in_device *idev =
					container_of(cnf, struct in_device, cnf);
				if (*valp)
					dev_disable_lro(idev->dev);
				inet_netconf_notify_devconf(net, RTM_NEWNETCONF,
							    NETCONFA_FORWARDING,
							    idev->dev->ifindex,
							    cnf);
			}
			rtnl_unlock();
			rt_cache_flush(net);
		} else
			inet_netconf_notify_devconf(net, RTM_NEWNETCONF,
						    NETCONFA_FORWARDING,
						    NETCONFA_IFINDEX_DEFAULT,
						    net->ipv4.devconf_dflt);
	}

	return ret;
}

static int ipv4_doint_and_flush(struct ctl_table *ctl, int write,
				void __user *buffer,
				size_t *lenp, loff_t *ppos)
{
	int *valp = ctl->data;
	int val = *valp;
	int ret = proc_dointvec(ctl, write, buffer, lenp, ppos);
	struct net *net = ctl->extra2;

	if (write && *valp != val)
		rt_cache_flush(net);

	return ret;
}

#define DEVINET_SYSCTL_ENTRY(attr, name, mval, proc) \
	{ \
		.procname	= name, \
		.data		= ipv4_devconf.data + \
				  IPV4_DEVCONF_ ## attr - 1, \
		.maxlen		= sizeof(int), \
		.mode		= mval, \
		.proc_handler	= proc, \
		.extra1		= &ipv4_devconf, \
	}

#define DEVINET_SYSCTL_RW_ENTRY(attr, name) \
	DEVINET_SYSCTL_ENTRY(attr, name, 0644, devinet_conf_proc)

#define DEVINET_SYSCTL_RO_ENTRY(attr, name) \
	DEVINET_SYSCTL_ENTRY(attr, name, 0444, devinet_conf_proc)

#define DEVINET_SYSCTL_COMPLEX_ENTRY(attr, name, proc) \
	DEVINET_SYSCTL_ENTRY(attr, name, 0644, proc)

#define DEVINET_SYSCTL_FLUSHING_ENTRY(attr, name) \
	DEVINET_SYSCTL_COMPLEX_ENTRY(attr, name, ipv4_doint_and_flush)

static struct devinet_sysctl_table {
	struct ctl_table_header *sysctl_header;
	struct ctl_table devinet_vars[__IPV4_DEVCONF_MAX];
} devinet_sysctl = {
	.devinet_vars = {
		DEVINET_SYSCTL_COMPLEX_ENTRY(FORWARDING, "forwarding",
					     devinet_sysctl_forward),
		DEVINET_SYSCTL_RO_ENTRY(MC_FORWARDING, "mc_forwarding"),
		DEVINET_SYSCTL_RW_ENTRY(BC_FORWARDING, "bc_forwarding"),

		DEVINET_SYSCTL_RW_ENTRY(ACCEPT_REDIRECTS, "accept_redirects"),
		DEVINET_SYSCTL_RW_ENTRY(SECURE_REDIRECTS, "secure_redirects"),
		DEVINET_SYSCTL_RW_ENTRY(SHARED_MEDIA, "shared_media"),
		DEVINET_SYSCTL_RW_ENTRY(RP_FILTER, "rp_filter"),
		DEVINET_SYSCTL_RW_ENTRY(SEND_REDIRECTS, "send_redirects"),
		DEVINET_SYSCTL_RW_ENTRY(ACCEPT_SOURCE_ROUTE,
					"accept_source_route"),
		DEVINET_SYSCTL_RW_ENTRY(ACCEPT_LOCAL, "accept_local"),
		DEVINET_SYSCTL_RW_ENTRY(SRC_VMARK, "src_valid_mark"),
		DEVINET_SYSCTL_RW_ENTRY(PROXY_ARP, "proxy_arp"),
		DEVINET_SYSCTL_RW_ENTRY(MEDIUM_ID, "medium_id"),
		DEVINET_SYSCTL_RW_ENTRY(BOOTP_RELAY, "bootp_relay"),
		DEVINET_SYSCTL_RW_ENTRY(LOG_MARTIANS, "log_martians"),
		DEVINET_SYSCTL_RW_ENTRY(TAG, "tag"),
		DEVINET_SYSCTL_RW_ENTRY(ARPFILTER, "arp_filter"),
		DEVINET_SYSCTL_RW_ENTRY(ARP_ANNOUNCE, "arp_announce"),
		DEVINET_SYSCTL_RW_ENTRY(ARP_IGNORE, "arp_ignore"),
		DEVINET_SYSCTL_RW_ENTRY(ARP_ACCEPT, "arp_accept"),
		DEVINET_SYSCTL_RW_ENTRY(ARP_NOTIFY, "arp_notify"),
		DEVINET_SYSCTL_RW_ENTRY(PROXY_ARP_PVLAN, "proxy_arp_pvlan"),
		DEVINET_SYSCTL_RW_ENTRY(FORCE_IGMP_VERSION,
					"force_igmp_version"),
		DEVINET_SYSCTL_RW_ENTRY(IGMPV2_UNSOLICITED_REPORT_INTERVAL,
					"igmpv2_unsolicited_report_interval"),
		DEVINET_SYSCTL_RW_ENTRY(IGMPV3_UNSOLICITED_REPORT_INTERVAL,
					"igmpv3_unsolicited_report_interval"),
		DEVINET_SYSCTL_RW_ENTRY(IGNORE_ROUTES_WITH_LINKDOWN,
					"ignore_routes_with_linkdown"),
		DEVINET_SYSCTL_RW_ENTRY(DROP_GRATUITOUS_ARP,
					"drop_gratuitous_arp"),

		DEVINET_SYSCTL_FLUSHING_ENTRY(NOXFRM, "disable_xfrm"),
		DEVINET_SYSCTL_FLUSHING_ENTRY(NOPOLICY, "disable_policy"),
		DEVINET_SYSCTL_FLUSHING_ENTRY(PROMOTE_SECONDARIES,
					      "promote_secondaries"),
		DEVINET_SYSCTL_FLUSHING_ENTRY(ROUTE_LOCALNET,
					      "route_localnet"),
		DEVINET_SYSCTL_FLUSHING_ENTRY(DROP_UNICAST_IN_L2_MULTICAST,
					      "drop_unicast_in_l2_multicast"),
	},
};

static int __devinet_sysctl_register(struct net *net, char *dev_name,
				     int ifindex, struct ipv4_devconf *p)
{
	int i;
	struct devinet_sysctl_table *t;
	char path[sizeof("net/ipv4/conf/") + IFNAMSIZ];

	t = kmemdup(&devinet_sysctl, sizeof(*t), GFP_KERNEL);
	if (!t)
		goto out;

	for (i = 0; i < ARRAY_SIZE(t->devinet_vars) - 1; i++) {
		t->devinet_vars[i].data += (char *)p - (char *)&ipv4_devconf;
		t->devinet_vars[i].extra1 = p;
		t->devinet_vars[i].extra2 = net;
	}

	snprintf(path, sizeof(path), "net/ipv4/conf/%s", dev_name);

	t->sysctl_header = register_net_sysctl(net, path, t->devinet_vars);
	if (!t->sysctl_header)
		goto free;

	p->sysctl = t;

	inet_netconf_notify_devconf(net, RTM_NEWNETCONF, NETCONFA_ALL,
				    ifindex, p);
	return 0;

free:
	kfree(t);
out:
	return -ENOBUFS;
}

static void __devinet_sysctl_unregister(struct net *net,
					struct ipv4_devconf *cnf, int ifindex)
{
	struct devinet_sysctl_table *t = cnf->sysctl;

	if (t) {
		cnf->sysctl = NULL;
		unregister_net_sysctl_table(t->sysctl_header);
		kfree(t);
	}

	inet_netconf_notify_devconf(net, RTM_DELNETCONF, 0, ifindex, NULL);
}

static int devinet_sysctl_register(struct in_device *idev)
{
	int err;

	if (!sysctl_dev_name_is_allowed(idev->dev->name))
		return -EINVAL;

	err = neigh_sysctl_register(idev->dev, idev->arp_parms, NULL);
	if (err)
		return err;
	err = __devinet_sysctl_register(dev_net(idev->dev), idev->dev->name,
					idev->dev->ifindex, &idev->cnf);
	if (err)
		neigh_sysctl_unregister(idev->arp_parms);
	return err;
}

static void devinet_sysctl_unregister(struct in_device *idev)
{
	struct net *net = dev_net(idev->dev);

	__devinet_sysctl_unregister(net, &idev->cnf, idev->dev->ifindex);
	neigh_sysctl_unregister(idev->arp_parms);
}

static struct ctl_table ctl_forward_entry[] = {
	{
		.procname	= "ip_forward",
		.data		= &ipv4_devconf.data[
					IPV4_DEVCONF_FORWARDING - 1],
		.maxlen		= sizeof(int),
		.mode		= 0644,
		.proc_handler	= devinet_sysctl_forward,
		.extra1		= &ipv4_devconf,
		.extra2		= &init_net,
	},
	{ },
};
#endif

static __net_init int devinet_init_net(struct net *net)
{
	int err;
	struct ipv4_devconf *all, *dflt;
#ifdef CONFIG_SYSCTL
	struct ctl_table *tbl;
	struct ctl_table_header *forw_hdr;
#endif

	err = -ENOMEM;
	all = kmemdup(&ipv4_devconf, sizeof(ipv4_devconf), GFP_KERNEL);
	if (!all)
		goto err_alloc_all;

	dflt = kmemdup(&ipv4_devconf_dflt, sizeof(ipv4_devconf_dflt), GFP_KERNEL);
	if (!dflt)
		goto err_alloc_dflt;

#ifdef CONFIG_SYSCTL
	tbl = kmemdup(ctl_forward_entry, sizeof(ctl_forward_entry), GFP_KERNEL);
	if (!tbl)
		goto err_alloc_ctl;

	tbl[0].data = &all->data[IPV4_DEVCONF_FORWARDING - 1];
	tbl[0].extra1 = all;
	tbl[0].extra2 = net;
#endif

	if ((!IS_ENABLED(CONFIG_SYSCTL) ||
	     sysctl_devconf_inherit_init_net != 2) &&
	    !net_eq(net, &init_net)) {
		memcpy(all, init_net.ipv4.devconf_all, sizeof(ipv4_devconf));
		memcpy(dflt, init_net.ipv4.devconf_dflt, sizeof(ipv4_devconf_dflt));
	}

#ifdef CONFIG_SYSCTL
	err = __devinet_sysctl_register(net, "all", NETCONFA_IFINDEX_ALL, all);
	if (err < 0)
		goto err_reg_all;

	err = __devinet_sysctl_register(net, "default",
					NETCONFA_IFINDEX_DEFAULT, dflt);
	if (err < 0)
		goto err_reg_dflt;

	err = -ENOMEM;
	forw_hdr = register_net_sysctl(net, "net/ipv4", tbl);
	if (!forw_hdr)
		goto err_reg_ctl;
	net->ipv4.forw_hdr = forw_hdr;
#endif

	net->ipv4.devconf_all = all;
	net->ipv4.devconf_dflt = dflt;
	return 0;

#ifdef CONFIG_SYSCTL
err_reg_ctl:
	__devinet_sysctl_unregister(net, dflt, NETCONFA_IFINDEX_DEFAULT);
err_reg_dflt:
	__devinet_sysctl_unregister(net, all, NETCONFA_IFINDEX_ALL);
err_reg_all:
	kfree(tbl);
err_alloc_ctl:
#endif
	kfree(dflt);
err_alloc_dflt:
	kfree(all);
err_alloc_all:
	return err;
}

static __net_exit void devinet_exit_net(struct net *net)
{
#ifdef CONFIG_SYSCTL
	struct ctl_table *tbl;

	tbl = net->ipv4.forw_hdr->ctl_table_arg;
	unregister_net_sysctl_table(net->ipv4.forw_hdr);
	__devinet_sysctl_unregister(net, net->ipv4.devconf_dflt,
				    NETCONFA_IFINDEX_DEFAULT);
	__devinet_sysctl_unregister(net, net->ipv4.devconf_all,
				    NETCONFA_IFINDEX_ALL);
	kfree(tbl);
#endif
	kfree(net->ipv4.devconf_dflt);
	kfree(net->ipv4.devconf_all);
}

static __net_initdata struct pernet_operations devinet_ops = {
	.init = devinet_init_net,
	.exit = devinet_exit_net,
};

static struct rtnl_af_ops inet_af_ops __read_mostly = {
	.family		  = AF_INET,
	.fill_link_af	  = inet_fill_link_af,
	.get_link_af_size = inet_get_link_af_size,
	.validate_link_af = inet_validate_link_af,
	.set_link_af	  = inet_set_link_af,
};

void __init devinet_init(void)
{
	int i;

	for (i = 0; i < IN4_ADDR_HSIZE; i++)
		INIT_HLIST_HEAD(&inet_addr_lst[i]);

	register_pernet_subsys(&devinet_ops);

	register_gifconf(PF_INET, inet_gifconf);
	register_netdevice_notifier(&ip_netdev_notifier);

	queue_delayed_work(system_power_efficient_wq, &check_lifetime_work, 0);

	rtnl_af_register(&inet_af_ops);

	rtnl_register(PF_INET, RTM_NEWADDR, inet_rtm_newaddr, NULL, 0);
	rtnl_register(PF_INET, RTM_DELADDR, inet_rtm_deladdr, NULL, 0);
	rtnl_register(PF_INET, RTM_GETADDR, NULL, inet_dump_ifaddr, 0);
	rtnl_register(PF_INET, RTM_GETNETCONF, inet_netconf_get_devconf,
		      inet_netconf_dump_devconf, 0);
}<|MERGE_RESOLUTION|>--- conflicted
+++ resolved
@@ -2073,13 +2073,6 @@
 	}
 
 	if (!netlink_strict_get_check(skb))
-<<<<<<< HEAD
-		return nlmsg_parse(nlh, sizeof(struct netconfmsg), tb,
-				   NETCONFA_MAX, devconf_ipv4_policy, extack);
-
-	err = nlmsg_parse_strict(nlh, sizeof(struct netconfmsg), tb,
-				 NETCONFA_MAX, devconf_ipv4_policy, extack);
-=======
 		return nlmsg_parse_deprecated(nlh, sizeof(struct netconfmsg),
 					      tb, NETCONFA_MAX,
 					      devconf_ipv4_policy, extack);
@@ -2087,7 +2080,6 @@
 	err = nlmsg_parse_deprecated_strict(nlh, sizeof(struct netconfmsg),
 					    tb, NETCONFA_MAX,
 					    devconf_ipv4_policy, extack);
->>>>>>> 0ecfebd2
 	if (err)
 		return err;
 
