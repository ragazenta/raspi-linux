/*
 *  ext4.h
 *
 * Copyright (C) 1992, 1993, 1994, 1995
 * Remy Card (card@masi.ibp.fr)
 * Laboratoire MASI - Institut Blaise Pascal
 * Universite Pierre et Marie Curie (Paris VI)
 *
 *  from
 *
 *  linux/include/linux/minix_fs.h
 *
 *  Copyright (C) 1991, 1992  Linus Torvalds
 */

#ifndef _EXT4_H
#define _EXT4_H

#include <linux/types.h>
#include <linux/blkdev.h>
#include <linux/magic.h>
#include <linux/jbd2.h>
#include <linux/quota.h>
#include <linux/rwsem.h>
#include <linux/rbtree.h>
#include <linux/seqlock.h>
#include <linux/mutex.h>
#include <linux/timer.h>
#include <linux/wait.h>
#include <linux/blockgroup_lock.h>
#include <linux/percpu_counter.h>

/*
 * The fourth extended filesystem constants/structures
 */

/*
 * Define EXT4FS_DEBUG to produce debug messages
 */
#undef EXT4FS_DEBUG

/*
 * Debug code
 */
#ifdef EXT4FS_DEBUG
#define ext4_debug(f, a...)						\
	do {								\
		printk(KERN_DEBUG "EXT4-fs DEBUG (%s, %d): %s:",	\
			__FILE__, __LINE__, __func__);			\
		printk(KERN_DEBUG f, ## a);				\
	} while (0)
#else
#define ext4_debug(f, a...)	do {} while (0)
#endif

/* data type for block offset of block group */
typedef int ext4_grpblk_t;

/* data type for filesystem-wide blocks number */
typedef unsigned long long ext4_fsblk_t;

/* data type for file logical block number */
typedef __u32 ext4_lblk_t;

/* data type for block group number */
typedef unsigned int ext4_group_t;

/*
 * Flags used in mballoc's allocation_context flags field.  
 *
 * Also used to show what's going on for debugging purposes when the
 * flag field is exported via the traceport interface
 */

/* prefer goal again. length */
#define EXT4_MB_HINT_MERGE		0x0001
/* blocks already reserved */
#define EXT4_MB_HINT_RESERVED		0x0002
/* metadata is being allocated */
#define EXT4_MB_HINT_METADATA		0x0004
/* first blocks in the file */
#define EXT4_MB_HINT_FIRST		0x0008
/* search for the best chunk */
#define EXT4_MB_HINT_BEST		0x0010
/* data is being allocated */
#define EXT4_MB_HINT_DATA		0x0020
/* don't preallocate (for tails) */
#define EXT4_MB_HINT_NOPREALLOC		0x0040
/* allocate for locality group */
#define EXT4_MB_HINT_GROUP_ALLOC	0x0080
/* allocate goal blocks or none */
#define EXT4_MB_HINT_GOAL_ONLY		0x0100
/* goal is meaningful */
#define EXT4_MB_HINT_TRY_GOAL		0x0200
/* blocks already pre-reserved by delayed allocation */
#define EXT4_MB_DELALLOC_RESERVED	0x0400
/* We are doing stream allocation */
#define EXT4_MB_STREAM_ALLOC		0x0800


struct ext4_allocation_request {
	/* target inode for block we're allocating */
	struct inode *inode;
	/* how many blocks we want to allocate */
	unsigned int len;
	/* logical block in target inode */
	ext4_lblk_t logical;
	/* the closest logical allocated block to the left */
	ext4_lblk_t lleft;
	/* the closest logical allocated block to the right */
	ext4_lblk_t lright;
	/* phys. target (a hint) */
	ext4_fsblk_t goal;
	/* phys. block for the closest logical allocated block to the left */
	ext4_fsblk_t pleft;
	/* phys. block for the closest logical allocated block to the right */
	ext4_fsblk_t pright;
	/* flags. see above EXT4_MB_HINT_* */
	unsigned int flags;
};

/*
 * For delayed allocation tracking
 */
struct mpage_da_data {
	struct inode *inode;
	sector_t b_blocknr;		/* start block number of extent */
	size_t b_size;			/* size of extent */
	unsigned long b_state;		/* state of the extent */
	unsigned long first_page, next_page;	/* extent of pages */
	struct writeback_control *wbc;
	int io_done;
	int pages_written;
	int retval;
};
<<<<<<< HEAD
=======
#define	DIO_AIO_UNWRITTEN	0x1
typedef struct ext4_io_end {
	struct list_head	list;		/* per-file finished AIO list */
	struct inode		*inode;		/* file being written to */
	unsigned int		flag;		/* unwritten or not */
	int			error;		/* I/O error code */
	ext4_lblk_t		offset;		/* offset in the file */
	size_t			size;		/* size of the extent */
	struct work_struct	work;		/* data work queue */
} ext4_io_end_t;
>>>>>>> ad1cd745

/*
 * Special inodes numbers
 */
#define	EXT4_BAD_INO		 1	/* Bad blocks inode */
#define EXT4_ROOT_INO		 2	/* Root inode */
#define EXT4_BOOT_LOADER_INO	 5	/* Boot loader inode */
#define EXT4_UNDEL_DIR_INO	 6	/* Undelete directory inode */
#define EXT4_RESIZE_INO		 7	/* Reserved group descriptors inode */
#define EXT4_JOURNAL_INO	 8	/* Journal inode */

/* First non-reserved inode for old ext4 filesystems */
#define EXT4_GOOD_OLD_FIRST_INO	11

/*
 * Maximal count of links to a file
 */
#define EXT4_LINK_MAX		65000

/*
 * Macro-instructions used to manage several block sizes
 */
#define EXT4_MIN_BLOCK_SIZE		1024
#define	EXT4_MAX_BLOCK_SIZE		65536
#define EXT4_MIN_BLOCK_LOG_SIZE		10
#ifdef __KERNEL__
# define EXT4_BLOCK_SIZE(s)		((s)->s_blocksize)
#else
# define EXT4_BLOCK_SIZE(s)		(EXT4_MIN_BLOCK_SIZE << (s)->s_log_block_size)
#endif
#define	EXT4_ADDR_PER_BLOCK(s)		(EXT4_BLOCK_SIZE(s) / sizeof(__u32))
#ifdef __KERNEL__
# define EXT4_BLOCK_SIZE_BITS(s)	((s)->s_blocksize_bits)
#else
# define EXT4_BLOCK_SIZE_BITS(s)	((s)->s_log_block_size + 10)
#endif
#ifdef __KERNEL__
#define	EXT4_ADDR_PER_BLOCK_BITS(s)	(EXT4_SB(s)->s_addr_per_block_bits)
#define EXT4_INODE_SIZE(s)		(EXT4_SB(s)->s_inode_size)
#define EXT4_FIRST_INO(s)		(EXT4_SB(s)->s_first_ino)
#else
#define EXT4_INODE_SIZE(s)	(((s)->s_rev_level == EXT4_GOOD_OLD_REV) ? \
				 EXT4_GOOD_OLD_INODE_SIZE : \
				 (s)->s_inode_size)
#define EXT4_FIRST_INO(s)	(((s)->s_rev_level == EXT4_GOOD_OLD_REV) ? \
				 EXT4_GOOD_OLD_FIRST_INO : \
				 (s)->s_first_ino)
#endif
#define EXT4_BLOCK_ALIGN(size, blkbits)		ALIGN((size), (1 << (blkbits)))

/*
 * Structure of a blocks group descriptor
 */
struct ext4_group_desc
{
	__le32	bg_block_bitmap_lo;	/* Blocks bitmap block */
	__le32	bg_inode_bitmap_lo;	/* Inodes bitmap block */
	__le32	bg_inode_table_lo;	/* Inodes table block */
	__le16	bg_free_blocks_count_lo;/* Free blocks count */
	__le16	bg_free_inodes_count_lo;/* Free inodes count */
	__le16	bg_used_dirs_count_lo;	/* Directories count */
	__le16	bg_flags;		/* EXT4_BG_flags (INODE_UNINIT, etc) */
	__u32	bg_reserved[2];		/* Likely block/inode bitmap checksum */
	__le16  bg_itable_unused_lo;	/* Unused inodes count */
	__le16  bg_checksum;		/* crc16(sb_uuid+group+desc) */
	__le32	bg_block_bitmap_hi;	/* Blocks bitmap block MSB */
	__le32	bg_inode_bitmap_hi;	/* Inodes bitmap block MSB */
	__le32	bg_inode_table_hi;	/* Inodes table block MSB */
	__le16	bg_free_blocks_count_hi;/* Free blocks count MSB */
	__le16	bg_free_inodes_count_hi;/* Free inodes count MSB */
	__le16	bg_used_dirs_count_hi;	/* Directories count MSB */
	__le16  bg_itable_unused_hi;    /* Unused inodes count MSB */
	__u32	bg_reserved2[3];
};

/*
 * Structure of a flex block group info
 */

struct flex_groups {
	atomic_t free_inodes;
	atomic_t free_blocks;
	atomic_t used_dirs;
};

#define EXT4_BG_INODE_UNINIT	0x0001 /* Inode table/bitmap not in use */
#define EXT4_BG_BLOCK_UNINIT	0x0002 /* Block bitmap not in use */
#define EXT4_BG_INODE_ZEROED	0x0004 /* On-disk itable initialized to zero */

/*
 * Macro-instructions used to manage group descriptors
 */
#define EXT4_MIN_DESC_SIZE		32
#define EXT4_MIN_DESC_SIZE_64BIT	64
#define	EXT4_MAX_DESC_SIZE		EXT4_MIN_BLOCK_SIZE
#define EXT4_DESC_SIZE(s)		(EXT4_SB(s)->s_desc_size)
#ifdef __KERNEL__
# define EXT4_BLOCKS_PER_GROUP(s)	(EXT4_SB(s)->s_blocks_per_group)
# define EXT4_DESC_PER_BLOCK(s)		(EXT4_SB(s)->s_desc_per_block)
# define EXT4_INODES_PER_GROUP(s)	(EXT4_SB(s)->s_inodes_per_group)
# define EXT4_DESC_PER_BLOCK_BITS(s)	(EXT4_SB(s)->s_desc_per_block_bits)
#else
# define EXT4_BLOCKS_PER_GROUP(s)	((s)->s_blocks_per_group)
# define EXT4_DESC_PER_BLOCK(s)		(EXT4_BLOCK_SIZE(s) / EXT4_DESC_SIZE(s))
# define EXT4_INODES_PER_GROUP(s)	((s)->s_inodes_per_group)
#endif

/*
 * Constants relative to the data blocks
 */
#define	EXT4_NDIR_BLOCKS		12
#define	EXT4_IND_BLOCK			EXT4_NDIR_BLOCKS
#define	EXT4_DIND_BLOCK			(EXT4_IND_BLOCK + 1)
#define	EXT4_TIND_BLOCK			(EXT4_DIND_BLOCK + 1)
#define	EXT4_N_BLOCKS			(EXT4_TIND_BLOCK + 1)

/*
 * Inode flags
 */
#define	EXT4_SECRM_FL			0x00000001 /* Secure deletion */
#define	EXT4_UNRM_FL			0x00000002 /* Undelete */
#define	EXT4_COMPR_FL			0x00000004 /* Compress file */
#define EXT4_SYNC_FL			0x00000008 /* Synchronous updates */
#define EXT4_IMMUTABLE_FL		0x00000010 /* Immutable file */
#define EXT4_APPEND_FL			0x00000020 /* writes to file may only append */
#define EXT4_NODUMP_FL			0x00000040 /* do not dump file */
#define EXT4_NOATIME_FL			0x00000080 /* do not update atime */
/* Reserved for compression usage... */
#define EXT4_DIRTY_FL			0x00000100
#define EXT4_COMPRBLK_FL		0x00000200 /* One or more compressed clusters */
#define EXT4_NOCOMPR_FL			0x00000400 /* Don't compress */
#define EXT4_ECOMPR_FL			0x00000800 /* Compression error */
/* End compression flags --- maybe not all used */
#define EXT4_INDEX_FL			0x00001000 /* hash-indexed directory */
#define EXT4_IMAGIC_FL			0x00002000 /* AFS directory */
#define EXT4_JOURNAL_DATA_FL		0x00004000 /* file data should be journaled */
#define EXT4_NOTAIL_FL			0x00008000 /* file tail should not be merged */
#define EXT4_DIRSYNC_FL			0x00010000 /* dirsync behaviour (directories only) */
#define EXT4_TOPDIR_FL			0x00020000 /* Top of directory hierarchies*/
#define EXT4_HUGE_FILE_FL               0x00040000 /* Set to each huge file */
#define EXT4_EXTENTS_FL			0x00080000 /* Inode uses extents */
#define EXT4_RESERVED_FL		0x80000000 /* reserved for ext4 lib */

#define EXT4_FL_USER_VISIBLE		0x000BDFFF /* User visible flags */
#define EXT4_FL_USER_MODIFIABLE		0x000B80FF /* User modifiable flags */

/* Flags that should be inherited by new inodes from their parent. */
#define EXT4_FL_INHERITED (EXT4_SECRM_FL | EXT4_UNRM_FL | EXT4_COMPR_FL |\
			   EXT4_SYNC_FL | EXT4_IMMUTABLE_FL | EXT4_APPEND_FL |\
			   EXT4_NODUMP_FL | EXT4_NOATIME_FL |\
			   EXT4_NOCOMPR_FL | EXT4_JOURNAL_DATA_FL |\
			   EXT4_NOTAIL_FL | EXT4_DIRSYNC_FL)

/* Flags that are appropriate for regular files (all but dir-specific ones). */
#define EXT4_REG_FLMASK (~(EXT4_DIRSYNC_FL | EXT4_TOPDIR_FL))

/* Flags that are appropriate for non-directories/regular files. */
#define EXT4_OTHER_FLMASK (EXT4_NODUMP_FL | EXT4_NOATIME_FL)

/* Mask out flags that are inappropriate for the given type of inode. */
static inline __u32 ext4_mask_flags(umode_t mode, __u32 flags)
{
	if (S_ISDIR(mode))
		return flags;
	else if (S_ISREG(mode))
		return flags & EXT4_REG_FLMASK;
	else
		return flags & EXT4_OTHER_FLMASK;
}

/*
 * Inode dynamic state flags
 */
#define EXT4_STATE_JDATA		0x00000001 /* journaled data exists */
#define EXT4_STATE_NEW			0x00000002 /* inode is newly created */
#define EXT4_STATE_XATTR		0x00000004 /* has in-inode xattrs */
#define EXT4_STATE_NO_EXPAND		0x00000008 /* No space for expansion */
#define EXT4_STATE_DA_ALLOC_CLOSE	0x00000010 /* Alloc DA blks on close */
#define EXT4_STATE_EXT_MIGRATE		0x00000020 /* Inode is migrating */

/* Used to pass group descriptor data when online resize is done */
struct ext4_new_group_input {
	__u32 group;		/* Group number for this data */
	__u64 block_bitmap;	/* Absolute block number of block bitmap */
	__u64 inode_bitmap;	/* Absolute block number of inode bitmap */
	__u64 inode_table;	/* Absolute block number of inode table start */
	__u32 blocks_count;	/* Total number of blocks in this group */
	__u16 reserved_blocks;	/* Number of reserved blocks in this group */
	__u16 unused;
};

/* The struct ext4_new_group_input in kernel space, with free_blocks_count */
struct ext4_new_group_data {
	__u32 group;
	__u64 block_bitmap;
	__u64 inode_bitmap;
	__u64 inode_table;
	__u32 blocks_count;
	__u16 reserved_blocks;
	__u16 unused;
	__u32 free_blocks_count;
};

/*
 * Flags used by ext4_get_blocks()
 */
	/* Allocate any needed blocks and/or convert an unitialized
	   extent to be an initialized ext4 */
#define EXT4_GET_BLOCKS_CREATE			0x0001
	/* Request the creation of an unitialized extent */
#define EXT4_GET_BLOCKS_UNINIT_EXT		0x0002
#define EXT4_GET_BLOCKS_CREATE_UNINIT_EXT	(EXT4_GET_BLOCKS_UNINIT_EXT|\
						 EXT4_GET_BLOCKS_CREATE)
	/* Caller is from the delayed allocation writeout path,
	   so set the magic i_delalloc_reserve_flag after taking the 
	   inode allocation semaphore for */
#define EXT4_GET_BLOCKS_DELALLOC_RESERVE	0x0004
	/* Call ext4_da_update_reserve_space() after successfully 
	   allocating the blocks */
#define EXT4_GET_BLOCKS_UPDATE_RESERVE_SPACE	0x0008
	/* caller is from the direct IO path, request to creation of an
	unitialized extents if not allocated, split the uninitialized
	extent if blocks has been preallocated already*/
#define EXT4_GET_BLOCKS_DIO			0x0010
#define EXT4_GET_BLOCKS_CONVERT			0x0020
#define EXT4_GET_BLOCKS_DIO_CREATE_EXT		(EXT4_GET_BLOCKS_DIO|\
					 EXT4_GET_BLOCKS_CREATE_UNINIT_EXT)
	/* Convert extent to initialized after direct IO complete */
#define EXT4_GET_BLOCKS_DIO_CONVERT_EXT		(EXT4_GET_BLOCKS_CONVERT|\
					 EXT4_GET_BLOCKS_DIO_CREATE_EXT)

/*
 * ioctl commands
 */
#define	EXT4_IOC_GETFLAGS		FS_IOC_GETFLAGS
#define	EXT4_IOC_SETFLAGS		FS_IOC_SETFLAGS
#define	EXT4_IOC_GETVERSION		_IOR('f', 3, long)
#define	EXT4_IOC_SETVERSION		_IOW('f', 4, long)
#define	EXT4_IOC_GETVERSION_OLD		FS_IOC_GETVERSION
#define	EXT4_IOC_SETVERSION_OLD		FS_IOC_SETVERSION
#ifdef CONFIG_JBD2_DEBUG
#define EXT4_IOC_WAIT_FOR_READONLY	_IOR('f', 99, long)
#endif
#define EXT4_IOC_GETRSVSZ		_IOR('f', 5, long)
#define EXT4_IOC_SETRSVSZ		_IOW('f', 6, long)
#define EXT4_IOC_GROUP_EXTEND		_IOW('f', 7, unsigned long)
#define EXT4_IOC_GROUP_ADD		_IOW('f', 8, struct ext4_new_group_input)
#define EXT4_IOC_MIGRATE		_IO('f', 9)
 /* note ioctl 10 reserved for an early version of the FIEMAP ioctl */
 /* note ioctl 11 reserved for filesystem-independent FIEMAP ioctl */
#define EXT4_IOC_ALLOC_DA_BLKS		_IO('f', 12)
#define EXT4_IOC_MOVE_EXT		_IOWR('f', 15, struct move_extent)

/*
 * ioctl commands in 32 bit emulation
 */
#define EXT4_IOC32_GETFLAGS		FS_IOC32_GETFLAGS
#define EXT4_IOC32_SETFLAGS		FS_IOC32_SETFLAGS
#define EXT4_IOC32_GETVERSION		_IOR('f', 3, int)
#define EXT4_IOC32_SETVERSION		_IOW('f', 4, int)
#define EXT4_IOC32_GETRSVSZ		_IOR('f', 5, int)
#define EXT4_IOC32_SETRSVSZ		_IOW('f', 6, int)
#define EXT4_IOC32_GROUP_EXTEND		_IOW('f', 7, unsigned int)
#ifdef CONFIG_JBD2_DEBUG
#define EXT4_IOC32_WAIT_FOR_READONLY	_IOR('f', 99, int)
#endif
#define EXT4_IOC32_GETVERSION_OLD	FS_IOC32_GETVERSION
#define EXT4_IOC32_SETVERSION_OLD	FS_IOC32_SETVERSION


/*
 *  Mount options
 */
struct ext4_mount_options {
	unsigned long s_mount_opt;
	uid_t s_resuid;
	gid_t s_resgid;
	unsigned long s_commit_interval;
	u32 s_min_batch_time, s_max_batch_time;
#ifdef CONFIG_QUOTA
	int s_jquota_fmt;
	char *s_qf_names[MAXQUOTAS];
#endif
};

/* Max physical block we can addres w/o extents */
#define EXT4_MAX_BLOCK_FILE_PHYS	0xFFFFFFFF

/*
 * Structure of an inode on the disk
 */
struct ext4_inode {
	__le16	i_mode;		/* File mode */
	__le16	i_uid;		/* Low 16 bits of Owner Uid */
	__le32	i_size_lo;	/* Size in bytes */
	__le32	i_atime;	/* Access time */
	__le32	i_ctime;	/* Inode Change time */
	__le32	i_mtime;	/* Modification time */
	__le32	i_dtime;	/* Deletion Time */
	__le16	i_gid;		/* Low 16 bits of Group Id */
	__le16	i_links_count;	/* Links count */
	__le32	i_blocks_lo;	/* Blocks count */
	__le32	i_flags;	/* File flags */
	union {
		struct {
			__le32  l_i_version;
		} linux1;
		struct {
			__u32  h_i_translator;
		} hurd1;
		struct {
			__u32  m_i_reserved1;
		} masix1;
	} osd1;				/* OS dependent 1 */
	__le32	i_block[EXT4_N_BLOCKS];/* Pointers to blocks */
	__le32	i_generation;	/* File version (for NFS) */
	__le32	i_file_acl_lo;	/* File ACL */
	__le32	i_size_high;
	__le32	i_obso_faddr;	/* Obsoleted fragment address */
	union {
		struct {
			__le16	l_i_blocks_high; /* were l_i_reserved1 */
			__le16	l_i_file_acl_high;
			__le16	l_i_uid_high;	/* these 2 fields */
			__le16	l_i_gid_high;	/* were reserved2[0] */
			__u32	l_i_reserved2;
		} linux2;
		struct {
			__le16	h_i_reserved1;	/* Obsoleted fragment number/size which are removed in ext4 */
			__u16	h_i_mode_high;
			__u16	h_i_uid_high;
			__u16	h_i_gid_high;
			__u32	h_i_author;
		} hurd2;
		struct {
			__le16	h_i_reserved1;	/* Obsoleted fragment number/size which are removed in ext4 */
			__le16	m_i_file_acl_high;
			__u32	m_i_reserved2[2];
		} masix2;
	} osd2;				/* OS dependent 2 */
	__le16	i_extra_isize;
	__le16	i_pad1;
	__le32  i_ctime_extra;  /* extra Change time      (nsec << 2 | epoch) */
	__le32  i_mtime_extra;  /* extra Modification time(nsec << 2 | epoch) */
	__le32  i_atime_extra;  /* extra Access time      (nsec << 2 | epoch) */
	__le32  i_crtime;       /* File Creation time */
	__le32  i_crtime_extra; /* extra FileCreationtime (nsec << 2 | epoch) */
	__le32  i_version_hi;	/* high 32 bits for 64-bit version */
};

struct move_extent {
	__u32 reserved;		/* should be zero */
	__u32 donor_fd;		/* donor file descriptor */
	__u64 orig_start;	/* logical start offset in block for orig */
	__u64 donor_start;	/* logical start offset in block for donor */
	__u64 len;		/* block length to be moved */
	__u64 moved_len;	/* moved block length */
};

#define EXT4_EPOCH_BITS 2
#define EXT4_EPOCH_MASK ((1 << EXT4_EPOCH_BITS) - 1)
#define EXT4_NSEC_MASK  (~0UL << EXT4_EPOCH_BITS)

/*
 * Extended fields will fit into an inode if the filesystem was formatted
 * with large inodes (-I 256 or larger) and there are not currently any EAs
 * consuming all of the available space. For new inodes we always reserve
 * enough space for the kernel's known extended fields, but for inodes
 * created with an old kernel this might not have been the case. None of
 * the extended inode fields is critical for correct filesystem operation.
 * This macro checks if a certain field fits in the inode. Note that
 * inode-size = GOOD_OLD_INODE_SIZE + i_extra_isize
 */
#define EXT4_FITS_IN_INODE(ext4_inode, einode, field)	\
	((offsetof(typeof(*ext4_inode), field) +	\
	  sizeof((ext4_inode)->field))			\
	<= (EXT4_GOOD_OLD_INODE_SIZE +			\
	    (einode)->i_extra_isize))			\

static inline __le32 ext4_encode_extra_time(struct timespec *time)
{
       return cpu_to_le32((sizeof(time->tv_sec) > 4 ?
			   (time->tv_sec >> 32) & EXT4_EPOCH_MASK : 0) |
                          ((time->tv_nsec << EXT4_EPOCH_BITS) & EXT4_NSEC_MASK));
}

static inline void ext4_decode_extra_time(struct timespec *time, __le32 extra)
{
       if (sizeof(time->tv_sec) > 4)
	       time->tv_sec |= (__u64)(le32_to_cpu(extra) & EXT4_EPOCH_MASK)
			       << 32;
       time->tv_nsec = (le32_to_cpu(extra) & EXT4_NSEC_MASK) >> EXT4_EPOCH_BITS;
}

#define EXT4_INODE_SET_XTIME(xtime, inode, raw_inode)			       \
do {									       \
	(raw_inode)->xtime = cpu_to_le32((inode)->xtime.tv_sec);	       \
	if (EXT4_FITS_IN_INODE(raw_inode, EXT4_I(inode), xtime ## _extra))     \
		(raw_inode)->xtime ## _extra =				       \
				ext4_encode_extra_time(&(inode)->xtime);       \
} while (0)

#define EXT4_EINODE_SET_XTIME(xtime, einode, raw_inode)			       \
do {									       \
	if (EXT4_FITS_IN_INODE(raw_inode, einode, xtime))		       \
		(raw_inode)->xtime = cpu_to_le32((einode)->xtime.tv_sec);      \
	if (EXT4_FITS_IN_INODE(raw_inode, einode, xtime ## _extra))	       \
		(raw_inode)->xtime ## _extra =				       \
				ext4_encode_extra_time(&(einode)->xtime);      \
} while (0)

#define EXT4_INODE_GET_XTIME(xtime, inode, raw_inode)			       \
do {									       \
	(inode)->xtime.tv_sec = (signed)le32_to_cpu((raw_inode)->xtime);       \
	if (EXT4_FITS_IN_INODE(raw_inode, EXT4_I(inode), xtime ## _extra))     \
		ext4_decode_extra_time(&(inode)->xtime,			       \
				       raw_inode->xtime ## _extra);	       \
} while (0)

#define EXT4_EINODE_GET_XTIME(xtime, einode, raw_inode)			       \
do {									       \
	if (EXT4_FITS_IN_INODE(raw_inode, einode, xtime))		       \
		(einode)->xtime.tv_sec = 				       \
			(signed)le32_to_cpu((raw_inode)->xtime);	       \
	if (EXT4_FITS_IN_INODE(raw_inode, einode, xtime ## _extra))	       \
		ext4_decode_extra_time(&(einode)->xtime,		       \
				       raw_inode->xtime ## _extra);	       \
} while (0)

#define i_disk_version osd1.linux1.l_i_version

#if defined(__KERNEL__) || defined(__linux__)
#define i_reserved1	osd1.linux1.l_i_reserved1
#define i_file_acl_high	osd2.linux2.l_i_file_acl_high
#define i_blocks_high	osd2.linux2.l_i_blocks_high
#define i_uid_low	i_uid
#define i_gid_low	i_gid
#define i_uid_high	osd2.linux2.l_i_uid_high
#define i_gid_high	osd2.linux2.l_i_gid_high
#define i_reserved2	osd2.linux2.l_i_reserved2

#elif defined(__GNU__)

#define i_translator	osd1.hurd1.h_i_translator
#define i_uid_high	osd2.hurd2.h_i_uid_high
#define i_gid_high	osd2.hurd2.h_i_gid_high
#define i_author	osd2.hurd2.h_i_author

#elif defined(__masix__)

#define i_reserved1	osd1.masix1.m_i_reserved1
#define i_file_acl_high	osd2.masix2.m_i_file_acl_high
#define i_reserved2	osd2.masix2.m_i_reserved2

#endif /* defined(__KERNEL__) || defined(__linux__) */

/*
 * storage for cached extent
 */
struct ext4_ext_cache {
	ext4_fsblk_t	ec_start;
	ext4_lblk_t	ec_block;
	__u32		ec_len; /* must be 32bit to return holes */
	__u32		ec_type;
};

/*
 * fourth extended file system inode data in memory
 */
struct ext4_inode_info {
	__le32	i_data[15];	/* unconverted */
	__u32	i_flags;
	ext4_fsblk_t	i_file_acl;
	__u32	i_dtime;

	/*
	 * i_block_group is the number of the block group which contains
	 * this file's inode.  Constant across the lifetime of the inode,
	 * it is ued for making block allocation decisions - we try to
	 * place a file's data blocks near its inode block, and new inodes
	 * near to their parent directory's inode.
	 */
	ext4_group_t	i_block_group;
	__u32	i_state;		/* Dynamic state flags for ext4 */

	ext4_lblk_t		i_dir_start_lookup;
#ifdef CONFIG_EXT4_FS_XATTR
	/*
	 * Extended attributes can be read independently of the main file
	 * data. Taking i_mutex even when reading would cause contention
	 * between readers of EAs and writers of regular file data, so
	 * instead we synchronize on xattr_sem when reading or changing
	 * EAs.
	 */
	struct rw_semaphore xattr_sem;
#endif

	struct list_head i_orphan;	/* unlinked but open inodes */

	/*
	 * i_disksize keeps track of what the inode size is ON DISK, not
	 * in memory.  During truncate, i_size is set to the new size by
	 * the VFS prior to calling ext4_truncate(), but the filesystem won't
	 * set i_disksize to 0 until the truncate is actually under way.
	 *
	 * The intent is that i_disksize always represents the blocks which
	 * are used by this file.  This allows recovery to restart truncate
	 * on orphans if we crash during truncate.  We actually write i_disksize
	 * into the on-disk inode when writing inodes out, instead of i_size.
	 *
	 * The only time when i_disksize and i_size may be different is when
	 * a truncate is in progress.  The only things which change i_disksize
	 * are ext4_get_block (growth) and ext4_truncate (shrinkth).
	 */
	loff_t	i_disksize;

	/*
	 * i_data_sem is for serialising ext4_truncate() against
	 * ext4_getblock().  In the 2.4 ext2 design, great chunks of inode's
	 * data tree are chopped off during truncate. We can't do that in
	 * ext4 because whenever we perform intermediate commits during
	 * truncate, the inode and all the metadata blocks *must* be in a
	 * consistent state which allows truncation of the orphans to restart
	 * during recovery.  Hence we must fix the get_block-vs-truncate race
	 * by other means, so we have i_data_sem.
	 */
	struct rw_semaphore i_data_sem;
	struct inode vfs_inode;
	struct jbd2_inode jinode;

	struct ext4_ext_cache i_cached_extent;
	/*
	 * File creation time. Its function is same as that of
	 * struct timespec i_{a,c,m}time in the generic inode.
	 */
	struct timespec i_crtime;

	/* mballoc */
	struct list_head i_prealloc_list;
	spinlock_t i_prealloc_lock;

	/* ialloc */
	ext4_group_t	i_last_alloc_group;

	/* allocation reservation info for delalloc */
	unsigned int i_reserved_data_blocks;
	unsigned int i_reserved_meta_blocks;
	unsigned int i_allocated_meta_blocks;
	unsigned short i_delalloc_reserved_flag;

	/* on-disk additional length */
	__u16 i_extra_isize;

	spinlock_t i_block_reservation_lock;

	/* completed async DIOs that might need unwritten extents handling */
	struct list_head i_aio_dio_complete_list;
	/* current io_end structure for async DIO write*/
	ext4_io_end_t *cur_aio_dio;
};

/*
 * File system states
 */
#define	EXT4_VALID_FS			0x0001	/* Unmounted cleanly */
#define	EXT4_ERROR_FS			0x0002	/* Errors detected */
#define	EXT4_ORPHAN_FS			0x0004	/* Orphans being recovered */

/*
 * Misc. filesystem flags
 */
#define EXT2_FLAGS_SIGNED_HASH		0x0001  /* Signed dirhash in use */
#define EXT2_FLAGS_UNSIGNED_HASH	0x0002  /* Unsigned dirhash in use */
#define EXT2_FLAGS_TEST_FILESYS		0x0004	/* to test development code */

/*
 * Mount flags
 */
#define EXT4_MOUNT_OLDALLOC		0x00002  /* Don't use the new Orlov allocator */
#define EXT4_MOUNT_GRPID		0x00004	/* Create files with directory's group */
#define EXT4_MOUNT_DEBUG		0x00008	/* Some debugging messages */
#define EXT4_MOUNT_ERRORS_CONT		0x00010	/* Continue on errors */
#define EXT4_MOUNT_ERRORS_RO		0x00020	/* Remount fs ro on errors */
#define EXT4_MOUNT_ERRORS_PANIC		0x00040	/* Panic on errors */
#define EXT4_MOUNT_MINIX_DF		0x00080	/* Mimics the Minix statfs */
#define EXT4_MOUNT_NOLOAD		0x00100	/* Don't use existing journal*/
#define EXT4_MOUNT_DATA_FLAGS		0x00C00	/* Mode for data writes: */
#define EXT4_MOUNT_JOURNAL_DATA		0x00400	/* Write data to journal */
#define EXT4_MOUNT_ORDERED_DATA		0x00800	/* Flush data before commit */
#define EXT4_MOUNT_WRITEBACK_DATA	0x00C00	/* No data ordering */
#define EXT4_MOUNT_UPDATE_JOURNAL	0x01000	/* Update the journal format */
#define EXT4_MOUNT_NO_UID32		0x02000  /* Disable 32-bit UIDs */
#define EXT4_MOUNT_XATTR_USER		0x04000	/* Extended user attributes */
#define EXT4_MOUNT_POSIX_ACL		0x08000	/* POSIX Access Control Lists */
#define EXT4_MOUNT_NO_AUTO_DA_ALLOC	0x10000	/* No auto delalloc mapping */
#define EXT4_MOUNT_BARRIER		0x20000 /* Use block barriers */
#define EXT4_MOUNT_NOBH			0x40000 /* No bufferheads */
#define EXT4_MOUNT_QUOTA		0x80000 /* Some quota option set */
#define EXT4_MOUNT_USRQUOTA		0x100000 /* "old" user quota */
#define EXT4_MOUNT_GRPQUOTA		0x200000 /* "old" group quota */
#define EXT4_MOUNT_JOURNAL_ASYNC_COMMIT	0x1000000 /* Journal Async Commit */
#define EXT4_MOUNT_I_VERSION            0x2000000 /* i_version support */
#define EXT4_MOUNT_DELALLOC		0x8000000 /* Delalloc support */
#define EXT4_MOUNT_DATA_ERR_ABORT	0x10000000 /* Abort on file data write */
#define EXT4_MOUNT_BLOCK_VALIDITY	0x20000000 /* Block validity checking */

#define clear_opt(o, opt)		o &= ~EXT4_MOUNT_##opt
#define set_opt(o, opt)			o |= EXT4_MOUNT_##opt
#define test_opt(sb, opt)		(EXT4_SB(sb)->s_mount_opt & \
					 EXT4_MOUNT_##opt)

#define ext4_set_bit			ext2_set_bit
#define ext4_set_bit_atomic		ext2_set_bit_atomic
#define ext4_clear_bit			ext2_clear_bit
#define ext4_clear_bit_atomic		ext2_clear_bit_atomic
#define ext4_test_bit			ext2_test_bit
#define ext4_find_first_zero_bit	ext2_find_first_zero_bit
#define ext4_find_next_zero_bit		ext2_find_next_zero_bit
#define ext4_find_next_bit		ext2_find_next_bit

/*
 * Maximal mount counts between two filesystem checks
 */
#define EXT4_DFL_MAX_MNT_COUNT		20	/* Allow 20 mounts */
#define EXT4_DFL_CHECKINTERVAL		0	/* Don't use interval check */

/*
 * Behaviour when detecting errors
 */
#define EXT4_ERRORS_CONTINUE		1	/* Continue execution */
#define EXT4_ERRORS_RO			2	/* Remount fs read-only */
#define EXT4_ERRORS_PANIC		3	/* Panic */
#define EXT4_ERRORS_DEFAULT		EXT4_ERRORS_CONTINUE

/*
 * Structure of the super block
 */
struct ext4_super_block {
/*00*/	__le32	s_inodes_count;		/* Inodes count */
	__le32	s_blocks_count_lo;	/* Blocks count */
	__le32	s_r_blocks_count_lo;	/* Reserved blocks count */
	__le32	s_free_blocks_count_lo;	/* Free blocks count */
/*10*/	__le32	s_free_inodes_count;	/* Free inodes count */
	__le32	s_first_data_block;	/* First Data Block */
	__le32	s_log_block_size;	/* Block size */
	__le32	s_obso_log_frag_size;	/* Obsoleted fragment size */
/*20*/	__le32	s_blocks_per_group;	/* # Blocks per group */
	__le32	s_obso_frags_per_group;	/* Obsoleted fragments per group */
	__le32	s_inodes_per_group;	/* # Inodes per group */
	__le32	s_mtime;		/* Mount time */
/*30*/	__le32	s_wtime;		/* Write time */
	__le16	s_mnt_count;		/* Mount count */
	__le16	s_max_mnt_count;	/* Maximal mount count */
	__le16	s_magic;		/* Magic signature */
	__le16	s_state;		/* File system state */
	__le16	s_errors;		/* Behaviour when detecting errors */
	__le16	s_minor_rev_level;	/* minor revision level */
/*40*/	__le32	s_lastcheck;		/* time of last check */
	__le32	s_checkinterval;	/* max. time between checks */
	__le32	s_creator_os;		/* OS */
	__le32	s_rev_level;		/* Revision level */
/*50*/	__le16	s_def_resuid;		/* Default uid for reserved blocks */
	__le16	s_def_resgid;		/* Default gid for reserved blocks */
	/*
	 * These fields are for EXT4_DYNAMIC_REV superblocks only.
	 *
	 * Note: the difference between the compatible feature set and
	 * the incompatible feature set is that if there is a bit set
	 * in the incompatible feature set that the kernel doesn't
	 * know about, it should refuse to mount the filesystem.
	 *
	 * e2fsck's requirements are more strict; if it doesn't know
	 * about a feature in either the compatible or incompatible
	 * feature set, it must abort and not try to meddle with
	 * things it doesn't understand...
	 */
	__le32	s_first_ino;		/* First non-reserved inode */
	__le16  s_inode_size;		/* size of inode structure */
	__le16	s_block_group_nr;	/* block group # of this superblock */
	__le32	s_feature_compat;	/* compatible feature set */
/*60*/	__le32	s_feature_incompat;	/* incompatible feature set */
	__le32	s_feature_ro_compat;	/* readonly-compatible feature set */
/*68*/	__u8	s_uuid[16];		/* 128-bit uuid for volume */
/*78*/	char	s_volume_name[16];	/* volume name */
/*88*/	char	s_last_mounted[64];	/* directory where last mounted */
/*C8*/	__le32	s_algorithm_usage_bitmap; /* For compression */
	/*
	 * Performance hints.  Directory preallocation should only
	 * happen if the EXT4_FEATURE_COMPAT_DIR_PREALLOC flag is on.
	 */
	__u8	s_prealloc_blocks;	/* Nr of blocks to try to preallocate*/
	__u8	s_prealloc_dir_blocks;	/* Nr to preallocate for dirs */
	__le16	s_reserved_gdt_blocks;	/* Per group desc for online growth */
	/*
	 * Journaling support valid if EXT4_FEATURE_COMPAT_HAS_JOURNAL set.
	 */
/*D0*/	__u8	s_journal_uuid[16];	/* uuid of journal superblock */
/*E0*/	__le32	s_journal_inum;		/* inode number of journal file */
	__le32	s_journal_dev;		/* device number of journal file */
	__le32	s_last_orphan;		/* start of list of inodes to delete */
	__le32	s_hash_seed[4];		/* HTREE hash seed */
	__u8	s_def_hash_version;	/* Default hash version to use */
	__u8	s_reserved_char_pad;
	__le16  s_desc_size;		/* size of group descriptor */
/*100*/	__le32	s_default_mount_opts;
	__le32	s_first_meta_bg;	/* First metablock block group */
	__le32	s_mkfs_time;		/* When the filesystem was created */
	__le32	s_jnl_blocks[17];	/* Backup of the journal inode */
	/* 64bit support valid if EXT4_FEATURE_COMPAT_64BIT */
/*150*/	__le32	s_blocks_count_hi;	/* Blocks count */
	__le32	s_r_blocks_count_hi;	/* Reserved blocks count */
	__le32	s_free_blocks_count_hi;	/* Free blocks count */
	__le16	s_min_extra_isize;	/* All inodes have at least # bytes */
	__le16	s_want_extra_isize; 	/* New inodes should reserve # bytes */
	__le32	s_flags;		/* Miscellaneous flags */
	__le16  s_raid_stride;		/* RAID stride */
	__le16  s_mmp_interval;         /* # seconds to wait in MMP checking */
	__le64  s_mmp_block;            /* Block for multi-mount protection */
	__le32  s_raid_stripe_width;    /* blocks on all data disks (N*stride)*/
	__u8	s_log_groups_per_flex;  /* FLEX_BG group size */
	__u8	s_reserved_char_pad2;
	__le16  s_reserved_pad;
	__le64	s_kbytes_written;	/* nr of lifetime kilobytes written */
	__u32   s_reserved[160];        /* Padding to the end of the block */
};

#ifdef __KERNEL__

/*
 * run-time mount flags
 */
#define EXT4_MF_MNTDIR_SAMPLED	0x0001
#define EXT4_MF_FS_ABORTED	0x0002	/* Fatal error detected */

/*
 * fourth extended-fs super-block data in memory
 */
struct ext4_sb_info {
	unsigned long s_desc_size;	/* Size of a group descriptor in bytes */
	unsigned long s_inodes_per_block;/* Number of inodes per block */
	unsigned long s_blocks_per_group;/* Number of blocks in a group */
	unsigned long s_inodes_per_group;/* Number of inodes in a group */
	unsigned long s_itb_per_group;	/* Number of inode table blocks per group */
	unsigned long s_gdb_count;	/* Number of group descriptor blocks */
	unsigned long s_desc_per_block;	/* Number of group descriptors per block */
	ext4_group_t s_groups_count;	/* Number of groups in the fs */
	ext4_group_t s_blockfile_groups;/* Groups acceptable for non-extent files */
	unsigned long s_overhead_last;  /* Last calculated overhead */
	unsigned long s_blocks_last;    /* Last seen block count */
	loff_t s_bitmap_maxbytes;	/* max bytes for bitmap files */
	struct buffer_head * s_sbh;	/* Buffer containing the super block */
	struct ext4_super_block *s_es;	/* Pointer to the super block in the buffer */
	struct buffer_head **s_group_desc;
	unsigned int s_mount_opt;
	unsigned int s_mount_flags;
	ext4_fsblk_t s_sb_block;
	uid_t s_resuid;
	gid_t s_resgid;
	unsigned short s_mount_state;
	unsigned short s_pad;
	int s_addr_per_block_bits;
	int s_desc_per_block_bits;
	int s_inode_size;
	int s_first_ino;
	unsigned int s_inode_readahead_blks;
	unsigned int s_inode_goal;
	spinlock_t s_next_gen_lock;
	u32 s_next_generation;
	u32 s_hash_seed[4];
	int s_def_hash_version;
	int s_hash_unsigned;	/* 3 if hash should be signed, 0 if not */
	struct percpu_counter s_freeblocks_counter;
	struct percpu_counter s_freeinodes_counter;
	struct percpu_counter s_dirs_counter;
	struct percpu_counter s_dirtyblocks_counter;
	struct blockgroup_lock *s_blockgroup_lock;
	struct proc_dir_entry *s_proc;
	struct kobject s_kobj;
	struct completion s_kobj_unregister;

	/* Journaling */
	struct inode *s_journal_inode;
	struct journal_s *s_journal;
	struct list_head s_orphan;
	struct mutex s_orphan_lock;
	struct mutex s_resize_lock;
	unsigned long s_commit_interval;
	u32 s_max_batch_time;
	u32 s_min_batch_time;
	struct block_device *journal_bdev;
#ifdef CONFIG_JBD2_DEBUG
	struct timer_list turn_ro_timer;	/* For turning read-only (crash simulation) */
	wait_queue_head_t ro_wait_queue;	/* For people waiting for the fs to go read-only */
#endif
#ifdef CONFIG_QUOTA
	char *s_qf_names[MAXQUOTAS];		/* Names of quota files with journalled quota */
	int s_jquota_fmt;			/* Format of quota to use */
#endif
	unsigned int s_want_extra_isize; /* New inodes should reserve # bytes */
	struct rb_root system_blks;

#ifdef EXTENTS_STATS
	/* ext4 extents stats */
	unsigned long s_ext_min;
	unsigned long s_ext_max;
	unsigned long s_depth_max;
	spinlock_t s_ext_stats_lock;
	unsigned long s_ext_blocks;
	unsigned long s_ext_extents;
#endif

	/* for buddy allocator */
	struct ext4_group_info ***s_group_info;
	struct inode *s_buddy_cache;
	long s_blocks_reserved;
	spinlock_t s_reserve_lock;
	spinlock_t s_md_lock;
	tid_t s_last_transaction;
	unsigned short *s_mb_offsets;
	unsigned int *s_mb_maxs;

	/* tunables */
	unsigned long s_stripe;
	unsigned int s_mb_stream_request;
	unsigned int s_mb_max_to_scan;
	unsigned int s_mb_min_to_scan;
	unsigned int s_mb_stats;
	unsigned int s_mb_order2_reqs;
	unsigned int s_mb_group_prealloc;
	unsigned int s_max_writeback_mb_bump;
	/* where last allocation was done - for stream allocation */
	unsigned long s_mb_last_group;
	unsigned long s_mb_last_start;

	/* stats for buddy allocator */
	spinlock_t s_mb_pa_lock;
	atomic_t s_bal_reqs;	/* number of reqs with len > 1 */
	atomic_t s_bal_success;	/* we found long enough chunks */
	atomic_t s_bal_allocated;	/* in blocks */
	atomic_t s_bal_ex_scanned;	/* total extents scanned */
	atomic_t s_bal_goals;	/* goal hits */
	atomic_t s_bal_breaks;	/* too long searches */
	atomic_t s_bal_2orders;	/* 2^order hits */
	spinlock_t s_bal_lock;
	unsigned long s_mb_buddies_generated;
	unsigned long long s_mb_generation_time;
	atomic_t s_mb_lost_chunks;
	atomic_t s_mb_preallocated;
	atomic_t s_mb_discarded;
	atomic_t s_lock_busy;

	/* locality groups */
	struct ext4_locality_group *s_locality_groups;

	/* for write statistics */
	unsigned long s_sectors_written_start;
	u64 s_kbytes_written;

	unsigned int s_log_groups_per_flex;
	struct flex_groups *s_flex_groups;

	/* workqueue for dio unwritten */
	struct workqueue_struct *dio_unwritten_wq;
};

static inline struct ext4_sb_info *EXT4_SB(struct super_block *sb)
{
	return sb->s_fs_info;
}
static inline struct ext4_inode_info *EXT4_I(struct inode *inode)
{
	return container_of(inode, struct ext4_inode_info, vfs_inode);
}

static inline struct timespec ext4_current_time(struct inode *inode)
{
	return (inode->i_sb->s_time_gran < NSEC_PER_SEC) ?
		current_fs_time(inode->i_sb) : CURRENT_TIME_SEC;
}

static inline int ext4_valid_inum(struct super_block *sb, unsigned long ino)
{
	return ino == EXT4_ROOT_INO ||
		ino == EXT4_JOURNAL_INO ||
		ino == EXT4_RESIZE_INO ||
		(ino >= EXT4_FIRST_INO(sb) &&
		 ino <= le32_to_cpu(EXT4_SB(sb)->s_es->s_inodes_count));
}
#else
/* Assume that user mode programs are passing in an ext4fs superblock, not
 * a kernel struct super_block.  This will allow us to call the feature-test
 * macros from user land. */
#define EXT4_SB(sb)	(sb)
#endif

#define NEXT_ORPHAN(inode) EXT4_I(inode)->i_dtime

/*
 * Codes for operating systems
 */
#define EXT4_OS_LINUX		0
#define EXT4_OS_HURD		1
#define EXT4_OS_MASIX		2
#define EXT4_OS_FREEBSD		3
#define EXT4_OS_LITES		4

/*
 * Revision levels
 */
#define EXT4_GOOD_OLD_REV	0	/* The good old (original) format */
#define EXT4_DYNAMIC_REV	1	/* V2 format w/ dynamic inode sizes */

#define EXT4_CURRENT_REV	EXT4_GOOD_OLD_REV
#define EXT4_MAX_SUPP_REV	EXT4_DYNAMIC_REV

#define EXT4_GOOD_OLD_INODE_SIZE 128

/*
 * Feature set definitions
 */

#define EXT4_HAS_COMPAT_FEATURE(sb,mask)			\
	((EXT4_SB(sb)->s_es->s_feature_compat & cpu_to_le32(mask)) != 0)
#define EXT4_HAS_RO_COMPAT_FEATURE(sb,mask)			\
	((EXT4_SB(sb)->s_es->s_feature_ro_compat & cpu_to_le32(mask)) != 0)
#define EXT4_HAS_INCOMPAT_FEATURE(sb,mask)			\
	((EXT4_SB(sb)->s_es->s_feature_incompat & cpu_to_le32(mask)) != 0)
#define EXT4_SET_COMPAT_FEATURE(sb,mask)			\
	EXT4_SB(sb)->s_es->s_feature_compat |= cpu_to_le32(mask)
#define EXT4_SET_RO_COMPAT_FEATURE(sb,mask)			\
	EXT4_SB(sb)->s_es->s_feature_ro_compat |= cpu_to_le32(mask)
#define EXT4_SET_INCOMPAT_FEATURE(sb,mask)			\
	EXT4_SB(sb)->s_es->s_feature_incompat |= cpu_to_le32(mask)
#define EXT4_CLEAR_COMPAT_FEATURE(sb,mask)			\
	EXT4_SB(sb)->s_es->s_feature_compat &= ~cpu_to_le32(mask)
#define EXT4_CLEAR_RO_COMPAT_FEATURE(sb,mask)			\
	EXT4_SB(sb)->s_es->s_feature_ro_compat &= ~cpu_to_le32(mask)
#define EXT4_CLEAR_INCOMPAT_FEATURE(sb,mask)			\
	EXT4_SB(sb)->s_es->s_feature_incompat &= ~cpu_to_le32(mask)

#define EXT4_FEATURE_COMPAT_DIR_PREALLOC	0x0001
#define EXT4_FEATURE_COMPAT_IMAGIC_INODES	0x0002
#define EXT4_FEATURE_COMPAT_HAS_JOURNAL		0x0004
#define EXT4_FEATURE_COMPAT_EXT_ATTR		0x0008
#define EXT4_FEATURE_COMPAT_RESIZE_INODE	0x0010
#define EXT4_FEATURE_COMPAT_DIR_INDEX		0x0020

#define EXT4_FEATURE_RO_COMPAT_SPARSE_SUPER	0x0001
#define EXT4_FEATURE_RO_COMPAT_LARGE_FILE	0x0002
#define EXT4_FEATURE_RO_COMPAT_BTREE_DIR	0x0004
#define EXT4_FEATURE_RO_COMPAT_HUGE_FILE        0x0008
#define EXT4_FEATURE_RO_COMPAT_GDT_CSUM		0x0010
#define EXT4_FEATURE_RO_COMPAT_DIR_NLINK	0x0020
#define EXT4_FEATURE_RO_COMPAT_EXTRA_ISIZE	0x0040

#define EXT4_FEATURE_INCOMPAT_COMPRESSION	0x0001
#define EXT4_FEATURE_INCOMPAT_FILETYPE		0x0002
#define EXT4_FEATURE_INCOMPAT_RECOVER		0x0004 /* Needs recovery */
#define EXT4_FEATURE_INCOMPAT_JOURNAL_DEV	0x0008 /* Journal device */
#define EXT4_FEATURE_INCOMPAT_META_BG		0x0010
#define EXT4_FEATURE_INCOMPAT_EXTENTS		0x0040 /* extents support */
#define EXT4_FEATURE_INCOMPAT_64BIT		0x0080
#define EXT4_FEATURE_INCOMPAT_MMP               0x0100
#define EXT4_FEATURE_INCOMPAT_FLEX_BG		0x0200

#define EXT4_FEATURE_COMPAT_SUPP	EXT2_FEATURE_COMPAT_EXT_ATTR
#define EXT4_FEATURE_INCOMPAT_SUPP	(EXT4_FEATURE_INCOMPAT_FILETYPE| \
					 EXT4_FEATURE_INCOMPAT_RECOVER| \
					 EXT4_FEATURE_INCOMPAT_META_BG| \
					 EXT4_FEATURE_INCOMPAT_EXTENTS| \
					 EXT4_FEATURE_INCOMPAT_64BIT| \
					 EXT4_FEATURE_INCOMPAT_FLEX_BG)
#define EXT4_FEATURE_RO_COMPAT_SUPP	(EXT4_FEATURE_RO_COMPAT_SPARSE_SUPER| \
					 EXT4_FEATURE_RO_COMPAT_LARGE_FILE| \
					 EXT4_FEATURE_RO_COMPAT_GDT_CSUM| \
					 EXT4_FEATURE_RO_COMPAT_DIR_NLINK | \
					 EXT4_FEATURE_RO_COMPAT_EXTRA_ISIZE | \
					 EXT4_FEATURE_RO_COMPAT_BTREE_DIR |\
					 EXT4_FEATURE_RO_COMPAT_HUGE_FILE)

/*
 * Default values for user and/or group using reserved blocks
 */
#define	EXT4_DEF_RESUID		0
#define	EXT4_DEF_RESGID		0

#define EXT4_DEF_INODE_READAHEAD_BLKS	32

/*
 * Default mount options
 */
#define EXT4_DEFM_DEBUG		0x0001
#define EXT4_DEFM_BSDGROUPS	0x0002
#define EXT4_DEFM_XATTR_USER	0x0004
#define EXT4_DEFM_ACL		0x0008
#define EXT4_DEFM_UID16		0x0010
#define EXT4_DEFM_JMODE		0x0060
#define EXT4_DEFM_JMODE_DATA	0x0020
#define EXT4_DEFM_JMODE_ORDERED	0x0040
#define EXT4_DEFM_JMODE_WBACK	0x0060

/*
 * Default journal batch times
 */
#define EXT4_DEF_MIN_BATCH_TIME	0
#define EXT4_DEF_MAX_BATCH_TIME	15000 /* 15ms */

/*
 * Minimum number of groups in a flexgroup before we separate out
 * directories into the first block group of a flexgroup
 */
#define EXT4_FLEX_SIZE_DIR_ALLOC_SCHEME	4

/*
 * Structure of a directory entry
 */
#define EXT4_NAME_LEN 255

struct ext4_dir_entry {
	__le32	inode;			/* Inode number */
	__le16	rec_len;		/* Directory entry length */
	__le16	name_len;		/* Name length */
	char	name[EXT4_NAME_LEN];	/* File name */
};

/*
 * The new version of the directory entry.  Since EXT4 structures are
 * stored in intel byte order, and the name_len field could never be
 * bigger than 255 chars, it's safe to reclaim the extra byte for the
 * file_type field.
 */
struct ext4_dir_entry_2 {
	__le32	inode;			/* Inode number */
	__le16	rec_len;		/* Directory entry length */
	__u8	name_len;		/* Name length */
	__u8	file_type;
	char	name[EXT4_NAME_LEN];	/* File name */
};

/*
 * Ext4 directory file types.  Only the low 3 bits are used.  The
 * other bits are reserved for now.
 */
#define EXT4_FT_UNKNOWN		0
#define EXT4_FT_REG_FILE	1
#define EXT4_FT_DIR		2
#define EXT4_FT_CHRDEV		3
#define EXT4_FT_BLKDEV		4
#define EXT4_FT_FIFO		5
#define EXT4_FT_SOCK		6
#define EXT4_FT_SYMLINK		7

#define EXT4_FT_MAX		8

/*
 * EXT4_DIR_PAD defines the directory entries boundaries
 *
 * NOTE: It must be a multiple of 4
 */
#define EXT4_DIR_PAD			4
#define EXT4_DIR_ROUND			(EXT4_DIR_PAD - 1)
#define EXT4_DIR_REC_LEN(name_len)	(((name_len) + 8 + EXT4_DIR_ROUND) & \
					 ~EXT4_DIR_ROUND)
#define EXT4_MAX_REC_LEN		((1<<16)-1)

/*
 * Hash Tree Directory indexing
 * (c) Daniel Phillips, 2001
 */

#define is_dx(dir) (EXT4_HAS_COMPAT_FEATURE(dir->i_sb, \
				      EXT4_FEATURE_COMPAT_DIR_INDEX) && \
		      (EXT4_I(dir)->i_flags & EXT4_INDEX_FL))
#define EXT4_DIR_LINK_MAX(dir) (!is_dx(dir) && (dir)->i_nlink >= EXT4_LINK_MAX)
#define EXT4_DIR_LINK_EMPTY(dir) ((dir)->i_nlink == 2 || (dir)->i_nlink == 1)

/* Legal values for the dx_root hash_version field: */

#define DX_HASH_LEGACY		0
#define DX_HASH_HALF_MD4	1
#define DX_HASH_TEA		2
#define DX_HASH_LEGACY_UNSIGNED	3
#define DX_HASH_HALF_MD4_UNSIGNED	4
#define DX_HASH_TEA_UNSIGNED		5

#ifdef __KERNEL__

/* hash info structure used by the directory hash */
struct dx_hash_info
{
	u32		hash;
	u32		minor_hash;
	int		hash_version;
	u32		*seed;
};

#define EXT4_HTREE_EOF	0x7fffffff

/*
 * Control parameters used by ext4_htree_next_block
 */
#define HASH_NB_ALWAYS		1


/*
 * Describe an inode's exact location on disk and in memory
 */
struct ext4_iloc
{
	struct buffer_head *bh;
	unsigned long offset;
	ext4_group_t block_group;
};

static inline struct ext4_inode *ext4_raw_inode(struct ext4_iloc *iloc)
{
	return (struct ext4_inode *) (iloc->bh->b_data + iloc->offset);
}

/*
 * This structure is stuffed into the struct file's private_data field
 * for directories.  It is where we put information so that we can do
 * readdir operations in hash tree order.
 */
struct dir_private_info {
	struct rb_root	root;
	struct rb_node	*curr_node;
	struct fname	*extra_fname;
	loff_t		last_pos;
	__u32		curr_hash;
	__u32		curr_minor_hash;
	__u32		next_hash;
};

/* calculate the first block number of the group */
static inline ext4_fsblk_t
ext4_group_first_block_no(struct super_block *sb, ext4_group_t group_no)
{
	return group_no * (ext4_fsblk_t)EXT4_BLOCKS_PER_GROUP(sb) +
		le32_to_cpu(EXT4_SB(sb)->s_es->s_first_data_block);
}

/*
 * Special error return code only used by dx_probe() and its callers.
 */
#define ERR_BAD_DX_DIR	-75000

void ext4_get_group_no_and_offset(struct super_block *sb, ext4_fsblk_t blocknr,
			ext4_group_t *blockgrpp, ext4_grpblk_t *offsetp);

extern struct proc_dir_entry *ext4_proc_root;

/*
 * Function prototypes
 */

/*
 * Ok, these declarations are also in <linux/kernel.h> but none of the
 * ext4 source programs needs to include it so they are duplicated here.
 */
# define NORET_TYPE	/**/
# define ATTRIB_NORET	__attribute__((noreturn))
# define NORET_AND	noreturn,

/* bitmap.c */
extern unsigned int ext4_count_free(struct buffer_head *, unsigned);

/* balloc.c */
extern unsigned int ext4_block_group(struct super_block *sb,
			ext4_fsblk_t blocknr);
extern ext4_grpblk_t ext4_block_group_offset(struct super_block *sb,
			ext4_fsblk_t blocknr);
extern int ext4_bg_has_super(struct super_block *sb, ext4_group_t group);
extern unsigned long ext4_bg_num_gdb(struct super_block *sb,
			ext4_group_t group);
extern ext4_fsblk_t ext4_new_meta_blocks(handle_t *handle, struct inode *inode,
			ext4_fsblk_t goal, unsigned long *count, int *errp);
extern int ext4_claim_free_blocks(struct ext4_sb_info *sbi, s64 nblocks);
extern int ext4_has_free_blocks(struct ext4_sb_info *sbi, s64 nblocks);
extern void ext4_free_blocks(handle_t *handle, struct inode *inode,
			ext4_fsblk_t block, unsigned long count, int metadata);
extern void ext4_add_groupblocks(handle_t *handle, struct super_block *sb,
				ext4_fsblk_t block, unsigned long count);
extern ext4_fsblk_t ext4_count_free_blocks(struct super_block *);
extern void ext4_check_blocks_bitmap(struct super_block *);
extern struct ext4_group_desc * ext4_get_group_desc(struct super_block * sb,
						    ext4_group_t block_group,
						    struct buffer_head ** bh);
extern int ext4_should_retry_alloc(struct super_block *sb, int *retries);
struct buffer_head *ext4_read_block_bitmap(struct super_block *sb,
				      ext4_group_t block_group);
extern unsigned ext4_init_block_bitmap(struct super_block *sb,
				       struct buffer_head *bh,
				       ext4_group_t group,
				       struct ext4_group_desc *desc);
#define ext4_free_blocks_after_init(sb, group, desc)			\
		ext4_init_block_bitmap(sb, NULL, group, desc)

/* dir.c */
extern int ext4_check_dir_entry(const char *, struct inode *,
				struct ext4_dir_entry_2 *,
				struct buffer_head *, unsigned int);
extern int ext4_htree_store_dirent(struct file *dir_file, __u32 hash,
				    __u32 minor_hash,
				    struct ext4_dir_entry_2 *dirent);
extern void ext4_htree_free_dir_info(struct dir_private_info *p);

/* fsync.c */
extern int ext4_sync_file(struct file *, struct dentry *, int);

/* hash.c */
extern int ext4fs_dirhash(const char *name, int len, struct
			  dx_hash_info *hinfo);

/* ialloc.c */
extern struct inode *ext4_new_inode(handle_t *, struct inode *, int,
				    const struct qstr *qstr, __u32 goal);
extern void ext4_free_inode(handle_t *, struct inode *);
extern struct inode * ext4_orphan_get(struct super_block *, unsigned long);
extern unsigned long ext4_count_free_inodes(struct super_block *);
extern unsigned long ext4_count_dirs(struct super_block *);
extern void ext4_check_inodes_bitmap(struct super_block *);
extern unsigned ext4_init_inode_bitmap(struct super_block *sb,
				       struct buffer_head *bh,
				       ext4_group_t group,
				       struct ext4_group_desc *desc);
extern void mark_bitmap_end(int start_bit, int end_bit, char *bitmap);

/* mballoc.c */
extern long ext4_mb_stats;
extern long ext4_mb_max_to_scan;
extern int ext4_mb_init(struct super_block *, int);
extern int ext4_mb_release(struct super_block *);
extern ext4_fsblk_t ext4_mb_new_blocks(handle_t *,
				struct ext4_allocation_request *, int *);
extern int ext4_mb_reserve_blocks(struct super_block *, int);
extern void ext4_discard_preallocations(struct inode *);
extern int __init init_ext4_mballoc(void);
extern void exit_ext4_mballoc(void);
extern void ext4_mb_free_blocks(handle_t *, struct inode *,
		ext4_fsblk_t, unsigned long, int, unsigned long *);
extern int ext4_mb_add_groupinfo(struct super_block *sb,
		ext4_group_t i, struct ext4_group_desc *desc);
extern int ext4_mb_get_buddy_cache_lock(struct super_block *, ext4_group_t);
extern void ext4_mb_put_buddy_cache_lock(struct super_block *,
						ext4_group_t, int);
/* inode.c */
int ext4_forget(handle_t *handle, int is_metadata, struct inode *inode,
		struct buffer_head *bh, ext4_fsblk_t blocknr);
struct buffer_head *ext4_getblk(handle_t *, struct inode *,
						ext4_lblk_t, int, int *);
struct buffer_head *ext4_bread(handle_t *, struct inode *,
						ext4_lblk_t, int, int *);
int ext4_get_block(struct inode *inode, sector_t iblock,
				struct buffer_head *bh_result, int create);

extern struct inode *ext4_iget(struct super_block *, unsigned long);
extern int  ext4_write_inode(struct inode *, int);
extern int  ext4_setattr(struct dentry *, struct iattr *);
extern int  ext4_getattr(struct vfsmount *mnt, struct dentry *dentry,
				struct kstat *stat);
extern void ext4_delete_inode(struct inode *);
extern int  ext4_sync_inode(handle_t *, struct inode *);
extern void ext4_dirty_inode(struct inode *);
extern int ext4_change_inode_journal_flag(struct inode *, int);
extern int ext4_get_inode_loc(struct inode *, struct ext4_iloc *);
extern int ext4_can_truncate(struct inode *inode);
extern void ext4_truncate(struct inode *);
extern int ext4_truncate_restart_trans(handle_t *, struct inode *, int nblocks);
extern void ext4_set_inode_flags(struct inode *);
extern void ext4_get_inode_flags(struct ext4_inode_info *);
extern int ext4_alloc_da_blocks(struct inode *inode);
extern void ext4_set_aops(struct inode *inode);
extern int ext4_writepage_trans_blocks(struct inode *);
extern int ext4_meta_trans_blocks(struct inode *, int nrblocks, int idxblocks);
extern int ext4_chunk_trans_blocks(struct inode *, int nrblocks);
extern int ext4_block_truncate_page(handle_t *handle,
		struct address_space *mapping, loff_t from);
extern int ext4_page_mkwrite(struct vm_area_struct *vma, struct vm_fault *vmf);
extern qsize_t ext4_get_reserved_space(struct inode *inode);
extern int flush_aio_dio_completed_IO(struct inode *inode);
/* ioctl.c */
extern long ext4_ioctl(struct file *, unsigned int, unsigned long);
extern long ext4_compat_ioctl(struct file *, unsigned int, unsigned long);

/* migrate.c */
extern int ext4_ext_migrate(struct inode *);

/* namei.c */
extern unsigned int ext4_rec_len_from_disk(__le16 dlen, unsigned blocksize);
extern __le16 ext4_rec_len_to_disk(unsigned len, unsigned blocksize);
extern int ext4_orphan_add(handle_t *, struct inode *);
extern int ext4_orphan_del(handle_t *, struct inode *);
extern int ext4_htree_fill_tree(struct file *dir_file, __u32 start_hash,
				__u32 start_minor_hash, __u32 *next_hash);

/* resize.c */
extern int ext4_group_add(struct super_block *sb,
				struct ext4_new_group_data *input);
extern int ext4_group_extend(struct super_block *sb,
				struct ext4_super_block *es,
				ext4_fsblk_t n_blocks_count);

/* super.c */
extern void ext4_error(struct super_block *, const char *, const char *, ...)
	__attribute__ ((format (printf, 3, 4)));
extern void __ext4_std_error(struct super_block *, const char *, int);
extern void ext4_abort(struct super_block *, const char *, const char *, ...)
	__attribute__ ((format (printf, 3, 4)));
extern void ext4_warning(struct super_block *, const char *, const char *, ...)
	__attribute__ ((format (printf, 3, 4)));
extern void ext4_msg(struct super_block *, const char *, const char *, ...)
	__attribute__ ((format (printf, 3, 4)));
extern void ext4_grp_locked_error(struct super_block *, ext4_group_t,
				const char *, const char *, ...)
	__attribute__ ((format (printf, 4, 5)));
extern void ext4_update_dynamic_rev(struct super_block *sb);
extern int ext4_update_compat_feature(handle_t *handle, struct super_block *sb,
					__u32 compat);
extern int ext4_update_rocompat_feature(handle_t *handle,
					struct super_block *sb,	__u32 rocompat);
extern int ext4_update_incompat_feature(handle_t *handle,
					struct super_block *sb,	__u32 incompat);
extern ext4_fsblk_t ext4_block_bitmap(struct super_block *sb,
				      struct ext4_group_desc *bg);
extern ext4_fsblk_t ext4_inode_bitmap(struct super_block *sb,
				      struct ext4_group_desc *bg);
extern ext4_fsblk_t ext4_inode_table(struct super_block *sb,
				     struct ext4_group_desc *bg);
extern __u32 ext4_free_blks_count(struct super_block *sb,
				struct ext4_group_desc *bg);
extern __u32 ext4_free_inodes_count(struct super_block *sb,
				 struct ext4_group_desc *bg);
extern __u32 ext4_used_dirs_count(struct super_block *sb,
				struct ext4_group_desc *bg);
extern __u32 ext4_itable_unused_count(struct super_block *sb,
				   struct ext4_group_desc *bg);
extern void ext4_block_bitmap_set(struct super_block *sb,
				  struct ext4_group_desc *bg, ext4_fsblk_t blk);
extern void ext4_inode_bitmap_set(struct super_block *sb,
				  struct ext4_group_desc *bg, ext4_fsblk_t blk);
extern void ext4_inode_table_set(struct super_block *sb,
				 struct ext4_group_desc *bg, ext4_fsblk_t blk);
extern void ext4_free_blks_set(struct super_block *sb,
			       struct ext4_group_desc *bg, __u32 count);
extern void ext4_free_inodes_set(struct super_block *sb,
				struct ext4_group_desc *bg, __u32 count);
extern void ext4_used_dirs_set(struct super_block *sb,
				struct ext4_group_desc *bg, __u32 count);
extern void ext4_itable_unused_set(struct super_block *sb,
				   struct ext4_group_desc *bg, __u32 count);
extern __le16 ext4_group_desc_csum(struct ext4_sb_info *sbi, __u32 group,
				   struct ext4_group_desc *gdp);
extern int ext4_group_desc_csum_verify(struct ext4_sb_info *sbi, __u32 group,
				       struct ext4_group_desc *gdp);

static inline ext4_fsblk_t ext4_blocks_count(struct ext4_super_block *es)
{
	return ((ext4_fsblk_t)le32_to_cpu(es->s_blocks_count_hi) << 32) |
		le32_to_cpu(es->s_blocks_count_lo);
}

static inline ext4_fsblk_t ext4_r_blocks_count(struct ext4_super_block *es)
{
	return ((ext4_fsblk_t)le32_to_cpu(es->s_r_blocks_count_hi) << 32) |
		le32_to_cpu(es->s_r_blocks_count_lo);
}

static inline ext4_fsblk_t ext4_free_blocks_count(struct ext4_super_block *es)
{
	return ((ext4_fsblk_t)le32_to_cpu(es->s_free_blocks_count_hi) << 32) |
		le32_to_cpu(es->s_free_blocks_count_lo);
}

static inline void ext4_blocks_count_set(struct ext4_super_block *es,
					 ext4_fsblk_t blk)
{
	es->s_blocks_count_lo = cpu_to_le32((u32)blk);
	es->s_blocks_count_hi = cpu_to_le32(blk >> 32);
}

static inline void ext4_free_blocks_count_set(struct ext4_super_block *es,
					      ext4_fsblk_t blk)
{
	es->s_free_blocks_count_lo = cpu_to_le32((u32)blk);
	es->s_free_blocks_count_hi = cpu_to_le32(blk >> 32);
}

static inline void ext4_r_blocks_count_set(struct ext4_super_block *es,
					   ext4_fsblk_t blk)
{
	es->s_r_blocks_count_lo = cpu_to_le32((u32)blk);
	es->s_r_blocks_count_hi = cpu_to_le32(blk >> 32);
}

static inline loff_t ext4_isize(struct ext4_inode *raw_inode)
{
	if (S_ISREG(le16_to_cpu(raw_inode->i_mode)))
		return ((loff_t)le32_to_cpu(raw_inode->i_size_high) << 32) |
			le32_to_cpu(raw_inode->i_size_lo);
	else
		return (loff_t) le32_to_cpu(raw_inode->i_size_lo);
}

static inline void ext4_isize_set(struct ext4_inode *raw_inode, loff_t i_size)
{
	raw_inode->i_size_lo = cpu_to_le32(i_size);
	raw_inode->i_size_high = cpu_to_le32(i_size >> 32);
}

static inline
struct ext4_group_info *ext4_get_group_info(struct super_block *sb,
					    ext4_group_t group)
{
	 struct ext4_group_info ***grp_info;
	 long indexv, indexh;
	 grp_info = EXT4_SB(sb)->s_group_info;
	 indexv = group >> (EXT4_DESC_PER_BLOCK_BITS(sb));
	 indexh = group & ((EXT4_DESC_PER_BLOCK(sb)) - 1);
	 return grp_info[indexv][indexh];
}

/*
 * Reading s_groups_count requires using smp_rmb() afterwards.  See
 * the locking protocol documented in the comments of ext4_group_add()
 * in resize.c
 */
static inline ext4_group_t ext4_get_groups_count(struct super_block *sb)
{
	ext4_group_t	ngroups = EXT4_SB(sb)->s_groups_count;

	smp_rmb();
	return ngroups;
}

static inline ext4_group_t ext4_flex_group(struct ext4_sb_info *sbi,
					     ext4_group_t block_group)
{
	return block_group >> sbi->s_log_groups_per_flex;
}

static inline unsigned int ext4_flex_bg_size(struct ext4_sb_info *sbi)
{
	return 1 << sbi->s_log_groups_per_flex;
}

#define ext4_std_error(sb, errno)				\
do {								\
	if ((errno))						\
		__ext4_std_error((sb), __func__, (errno));	\
} while (0)

#ifdef CONFIG_SMP
/* Each CPU can accumulate percpu_counter_batch blocks in their local
 * counters. So we need to make sure we have free blocks more
 * than percpu_counter_batch  * nr_cpu_ids. Also add a window of 4 times.
 */
#define EXT4_FREEBLOCKS_WATERMARK (4 * (percpu_counter_batch * nr_cpu_ids))
#else
#define EXT4_FREEBLOCKS_WATERMARK 0
#endif

static inline void ext4_update_i_disksize(struct inode *inode, loff_t newsize)
{
	/*
	 * XXX: replace with spinlock if seen contended -bzzz
	 */
	down_write(&EXT4_I(inode)->i_data_sem);
	if (newsize > EXT4_I(inode)->i_disksize)
		EXT4_I(inode)->i_disksize = newsize;
	up_write(&EXT4_I(inode)->i_data_sem);
	return ;
}

struct ext4_group_info {
	unsigned long   bb_state;
	struct rb_root  bb_free_root;
	ext4_grpblk_t	bb_first_free;	/* first free block */
	ext4_grpblk_t	bb_free;	/* total free blocks */
	ext4_grpblk_t	bb_fragments;	/* nr of freespace fragments */
	struct          list_head bb_prealloc_list;
#ifdef DOUBLE_CHECK
	void            *bb_bitmap;
#endif
	struct rw_semaphore alloc_sem;
	ext4_grpblk_t	bb_counters[];	/* Nr of free power-of-two-block
					 * regions, index is order.
					 * bb_counters[3] = 5 means
					 * 5 free 8-block regions. */
};

#define EXT4_GROUP_INFO_NEED_INIT_BIT	0

#define EXT4_MB_GRP_NEED_INIT(grp)	\
	(test_bit(EXT4_GROUP_INFO_NEED_INIT_BIT, &((grp)->bb_state)))

#define EXT4_MAX_CONTENTION		8
#define EXT4_CONTENTION_THRESHOLD	2

static inline spinlock_t *ext4_group_lock_ptr(struct super_block *sb,
					      ext4_group_t group)
{
	return bgl_lock_ptr(EXT4_SB(sb)->s_blockgroup_lock, group);
}

/*
 * Returns true if the filesystem is busy enough that attempts to
 * access the block group locks has run into contention.
 */
static inline int ext4_fs_is_busy(struct ext4_sb_info *sbi)
{
	return (atomic_read(&sbi->s_lock_busy) > EXT4_CONTENTION_THRESHOLD);
}

static inline void ext4_lock_group(struct super_block *sb, ext4_group_t group)
{
	spinlock_t *lock = ext4_group_lock_ptr(sb, group);
	if (spin_trylock(lock))
		/*
		 * We're able to grab the lock right away, so drop the
		 * lock contention counter.
		 */
		atomic_add_unless(&EXT4_SB(sb)->s_lock_busy, -1, 0);
	else {
		/*
		 * The lock is busy, so bump the contention counter,
		 * and then wait on the spin lock.
		 */
		atomic_add_unless(&EXT4_SB(sb)->s_lock_busy, 1,
				  EXT4_MAX_CONTENTION);
		spin_lock(lock);
	}
}

static inline void ext4_unlock_group(struct super_block *sb,
					ext4_group_t group)
{
	spin_unlock(ext4_group_lock_ptr(sb, group));
}

/*
 * Inodes and files operations
 */

/* dir.c */
extern const struct file_operations ext4_dir_operations;

/* file.c */
extern const struct inode_operations ext4_file_inode_operations;
extern const struct file_operations ext4_file_operations;

/* namei.c */
extern const struct inode_operations ext4_dir_inode_operations;
extern const struct inode_operations ext4_special_inode_operations;
extern struct dentry *ext4_get_parent(struct dentry *child);

/* symlink.c */
extern const struct inode_operations ext4_symlink_inode_operations;
extern const struct inode_operations ext4_fast_symlink_inode_operations;

/* block_validity */
extern void ext4_release_system_zone(struct super_block *sb);
extern int ext4_setup_system_zone(struct super_block *sb);
extern int __init init_ext4_system_zone(void);
extern void exit_ext4_system_zone(void);
extern int ext4_data_block_valid(struct ext4_sb_info *sbi,
				 ext4_fsblk_t start_blk,
				 unsigned int count);

/* extents.c */
extern int ext4_ext_tree_init(handle_t *handle, struct inode *);
extern int ext4_ext_writepage_trans_blocks(struct inode *, int);
extern int ext4_ext_index_trans_blocks(struct inode *inode, int nrblocks,
				       int chunk);
extern int ext4_ext_get_blocks(handle_t *handle, struct inode *inode,
			       ext4_lblk_t iblock, unsigned int max_blocks,
			       struct buffer_head *bh_result, int flags);
extern void ext4_ext_truncate(struct inode *);
extern void ext4_ext_init(struct super_block *);
extern void ext4_ext_release(struct super_block *);
extern long ext4_fallocate(struct inode *inode, int mode, loff_t offset,
			  loff_t len);
extern int ext4_convert_unwritten_extents(struct inode *inode, loff_t offset,
			  loff_t len);
extern int ext4_get_blocks(handle_t *handle, struct inode *inode,
			   sector_t block, unsigned int max_blocks,
			   struct buffer_head *bh, int flags);
extern int ext4_fiemap(struct inode *inode, struct fiemap_extent_info *fieinfo,
			__u64 start, __u64 len);
/* move_extent.c */
extern int ext4_move_extents(struct file *o_filp, struct file *d_filp,
			     __u64 start_orig, __u64 start_donor,
			     __u64 len, __u64 *moved_len);


/*
 * Add new method to test wether block and inode bitmaps are properly
 * initialized. With uninit_bg reading the block from disk is not enough
 * to mark the bitmap uptodate. We need to also zero-out the bitmap
 */
#define BH_BITMAP_UPTODATE BH_JBDPrivateStart

static inline int bitmap_uptodate(struct buffer_head *bh)
{
	return (buffer_uptodate(bh) &&
			test_bit(BH_BITMAP_UPTODATE, &(bh)->b_state));
}
static inline void set_bitmap_uptodate(struct buffer_head *bh)
{
	set_bit(BH_BITMAP_UPTODATE, &(bh)->b_state);
}

#endif	/* __KERNEL__ */

#endif	/* _EXT4_H */<|MERGE_RESOLUTION|>--- conflicted
+++ resolved
@@ -133,8 +133,6 @@
 	int pages_written;
 	int retval;
 };
-<<<<<<< HEAD
-=======
 #define	DIO_AIO_UNWRITTEN	0x1
 typedef struct ext4_io_end {
 	struct list_head	list;		/* per-file finished AIO list */
@@ -145,7 +143,6 @@
 	size_t			size;		/* size of the extent */
 	struct work_struct	work;		/* data work queue */
 } ext4_io_end_t;
->>>>>>> ad1cd745
 
 /*
  * Special inodes numbers
