/*
 * Copyright (c) 2000-2002,2005 Silicon Graphics, Inc.
 * All Rights Reserved.
 *
 * This program is free software; you can redistribute it and/or
 * modify it under the terms of the GNU General Public License as
 * published by the Free Software Foundation.
 *
 * This program is distributed in the hope that it would be useful,
 * but WITHOUT ANY WARRANTY; without even the implied warranty of
 * MERCHANTABILITY or FITNESS FOR A PARTICULAR PURPOSE.  See the
 * GNU General Public License for more details.
 *
 * You should have received a copy of the GNU General Public License
 * along with this program; if not, write the Free Software Foundation,
 * Inc.,  51 Franklin St, Fifth Floor, Boston, MA  02110-1301  USA
 */
#include "xfs.h"
#include "xfs_fs.h"
#include "xfs_shared.h"
#include "xfs_format.h"
#include "xfs_log_format.h"
#include "xfs_trans_resv.h"
#include "xfs_mount.h"
#include "xfs_inode.h"
#include "xfs_trans.h"
#include "xfs_buf_item.h"
#include "xfs_trans_priv.h"
#include "xfs_error.h"
#include "xfs_trace.h"

/*
 * Check to see if a buffer matching the given parameters is already
 * a part of the given transaction.
 */
STATIC struct xfs_buf *
xfs_trans_buf_item_match(
	struct xfs_trans	*tp,
	struct xfs_buftarg	*target,
	struct xfs_buf_map	*map,
	int			nmaps)
{
	struct xfs_log_item_desc *lidp;
	struct xfs_buf_log_item	*blip;
	int			len = 0;
	int			i;

	for (i = 0; i < nmaps; i++)
		len += map[i].bm_len;

	list_for_each_entry(lidp, &tp->t_items, lid_trans) {
		blip = (struct xfs_buf_log_item *)lidp->lid_item;
		if (blip->bli_item.li_type == XFS_LI_BUF &&
		    blip->bli_buf->b_target == target &&
		    XFS_BUF_ADDR(blip->bli_buf) == map[0].bm_bn &&
		    blip->bli_buf->b_length == len) {
			ASSERT(blip->bli_buf->b_map_count == nmaps);
			return blip->bli_buf;
		}
	}

	return NULL;
}

/*
 * Add the locked buffer to the transaction.
 *
 * The buffer must be locked, and it cannot be associated with any
 * transaction.
 *
 * If the buffer does not yet have a buf log item associated with it,
 * then allocate one for it.  Then add the buf item to the transaction.
 */
STATIC void
_xfs_trans_bjoin(
	struct xfs_trans	*tp,
	struct xfs_buf		*bp,
	int			reset_recur)
{
	struct xfs_buf_log_item	*bip;

	ASSERT(bp->b_transp == NULL);

	/*
	 * The xfs_buf_log_item pointer is stored in b_fsprivate.  If
	 * it doesn't have one yet, then allocate one and initialize it.
	 * The checks to see if one is there are in xfs_buf_item_init().
	 */
	xfs_buf_item_init(bp, tp->t_mountp);
	bip = bp->b_fspriv;
	ASSERT(!(bip->bli_flags & XFS_BLI_STALE));
	ASSERT(!(bip->__bli_format.blf_flags & XFS_BLF_CANCEL));
	ASSERT(!(bip->bli_flags & XFS_BLI_LOGGED));
	if (reset_recur)
		bip->bli_recur = 0;

	/*
	 * Take a reference for this transaction on the buf item.
	 */
	atomic_inc(&bip->bli_refcount);

	/*
	 * Get a log_item_desc to point at the new item.
	 */
	xfs_trans_add_item(tp, &bip->bli_item);

	/*
	 * Initialize b_fsprivate2 so we can find it with incore_match()
	 * in xfs_trans_get_buf() and friends above.
	 */
	bp->b_transp = tp;

}

void
xfs_trans_bjoin(
	struct xfs_trans	*tp,
	struct xfs_buf		*bp)
{
	_xfs_trans_bjoin(tp, bp, 0);
	trace_xfs_trans_bjoin(bp->b_fspriv);
}

/*
 * Get and lock the buffer for the caller if it is not already
 * locked within the given transaction.  If it is already locked
 * within the transaction, just increment its lock recursion count
 * and return a pointer to it.
 *
 * If the transaction pointer is NULL, make this just a normal
 * get_buf() call.
 */
struct xfs_buf *
xfs_trans_get_buf_map(
	struct xfs_trans	*tp,
	struct xfs_buftarg	*target,
	struct xfs_buf_map	*map,
	int			nmaps,
	xfs_buf_flags_t		flags)
{
	xfs_buf_t		*bp;
	xfs_buf_log_item_t	*bip;

	if (!tp)
		return xfs_buf_get_map(target, map, nmaps, flags);

	/*
	 * If we find the buffer in the cache with this transaction
	 * pointer in its b_fsprivate2 field, then we know we already
	 * have it locked.  In this case we just increment the lock
	 * recursion count and return the buffer to the caller.
	 */
	bp = xfs_trans_buf_item_match(tp, target, map, nmaps);
	if (bp != NULL) {
		ASSERT(xfs_buf_islocked(bp));
		if (XFS_FORCED_SHUTDOWN(tp->t_mountp)) {
			xfs_buf_stale(bp);
			bp->b_flags |= XBF_DONE;
		}

		ASSERT(bp->b_transp == tp);
		bip = bp->b_fspriv;
		ASSERT(bip != NULL);
		ASSERT(atomic_read(&bip->bli_refcount) > 0);
		bip->bli_recur++;
		trace_xfs_trans_get_buf_recur(bip);
		return bp;
	}

	bp = xfs_buf_get_map(target, map, nmaps, flags);
	if (bp == NULL) {
		return NULL;
	}

	ASSERT(!bp->b_error);

	_xfs_trans_bjoin(tp, bp, 1);
	trace_xfs_trans_get_buf(bp->b_fspriv);
	return bp;
}

/*
 * Get and lock the superblock buffer of this file system for the
 * given transaction.
 *
 * We don't need to use incore_match() here, because the superblock
 * buffer is a private buffer which we keep a pointer to in the
 * mount structure.
 */
xfs_buf_t *
xfs_trans_getsb(xfs_trans_t	*tp,
		struct xfs_mount *mp,
		int		flags)
{
	xfs_buf_t		*bp;
	xfs_buf_log_item_t	*bip;

	/*
	 * Default to just trying to lock the superblock buffer
	 * if tp is NULL.
	 */
	if (tp == NULL)
		return xfs_getsb(mp, flags);

	/*
	 * If the superblock buffer already has this transaction
	 * pointer in its b_fsprivate2 field, then we know we already
	 * have it locked.  In this case we just increment the lock
	 * recursion count and return the buffer to the caller.
	 */
	bp = mp->m_sb_bp;
	if (bp->b_transp == tp) {
		bip = bp->b_fspriv;
		ASSERT(bip != NULL);
		ASSERT(atomic_read(&bip->bli_refcount) > 0);
		bip->bli_recur++;
		trace_xfs_trans_getsb_recur(bip);
		return bp;
	}

	bp = xfs_getsb(mp, flags);
	if (bp == NULL)
		return NULL;

	_xfs_trans_bjoin(tp, bp, 1);
	trace_xfs_trans_getsb(bp->b_fspriv);
	return bp;
}

/*
 * Get and lock the buffer for the caller if it is not already
 * locked within the given transaction.  If it has not yet been
 * read in, read it from disk. If it is already locked
 * within the transaction and already read in, just increment its
 * lock recursion count and return a pointer to it.
 *
 * If the transaction pointer is NULL, make this just a normal
 * read_buf() call.
 */
int
xfs_trans_read_buf_map(
	struct xfs_mount	*mp,
	struct xfs_trans	*tp,
	struct xfs_buftarg	*target,
	struct xfs_buf_map	*map,
	int			nmaps,
	xfs_buf_flags_t		flags,
	struct xfs_buf		**bpp,
	const struct xfs_buf_ops *ops)
{
	struct xfs_buf		*bp = NULL;
	struct xfs_buf_log_item	*bip;
	int			error;

	*bpp = NULL;
	/*
	 * If we find the buffer in the cache with this transaction
	 * pointer in its b_fsprivate2 field, then we know we already
	 * have it locked.  If it is already read in we just increment
	 * the lock recursion count and return the buffer to the caller.
	 * If the buffer is not yet read in, then we read it in, increment
	 * the lock recursion count, and return it to the caller.
	 */
	if (tp)
		bp = xfs_trans_buf_item_match(tp, target, map, nmaps);
	if (bp) {
		ASSERT(xfs_buf_islocked(bp));
		ASSERT(bp->b_transp == tp);
		ASSERT(bp->b_fspriv != NULL);
		ASSERT(!bp->b_error);
		ASSERT(bp->b_flags & XBF_DONE);

		/*
		 * We never locked this buf ourselves, so we shouldn't
		 * brelse it either. Just get out.
		 */
		if (XFS_FORCED_SHUTDOWN(mp)) {
			trace_xfs_trans_read_buf_shut(bp, _RET_IP_);
			return -EIO;
		}

		bip = bp->b_fspriv;
		bip->bli_recur++;

		ASSERT(atomic_read(&bip->bli_refcount) > 0);
		trace_xfs_trans_read_buf_recur(bip);
		*bpp = bp;
		return 0;
	}

	bp = xfs_buf_read_map(target, map, nmaps, flags, ops);
	if (!bp) {
		if (!(flags & XBF_TRYLOCK))
			return -ENOMEM;
		return tp ? 0 : -EAGAIN;
	}

	/*
	 * If we've had a read error, then the contents of the buffer are
	 * invalid and should not be used. To ensure that a followup read tries
	 * to pull the buffer from disk again, we clear the XBF_DONE flag and
	 * mark the buffer stale. This ensures that anyone who has a current
	 * reference to the buffer will interpret it's contents correctly and
	 * future cache lookups will also treat it as an empty, uninitialised
	 * buffer.
	 */
	if (bp->b_error) {
		error = bp->b_error;
		if (!XFS_FORCED_SHUTDOWN(mp))
			xfs_buf_ioerror_alert(bp, __func__);
		bp->b_flags &= ~XBF_DONE;
		xfs_buf_stale(bp);

		if (tp && (tp->t_flags & XFS_TRANS_DIRTY))
			xfs_force_shutdown(tp->t_mountp, SHUTDOWN_META_IO_ERROR);
		xfs_buf_relse(bp);

		/* bad CRC means corrupted metadata */
		if (error == -EFSBADCRC)
			error = -EFSCORRUPTED;
		return error;
	}

	if (XFS_FORCED_SHUTDOWN(mp)) {
		xfs_buf_relse(bp);
		trace_xfs_trans_read_buf_shut(bp, _RET_IP_);
		return -EIO;
	}

	if (tp) {
		_xfs_trans_bjoin(tp, bp, 1);
		trace_xfs_trans_read_buf(bp->b_fspriv);
	}
	*bpp = bp;
	return 0;

}

/*
 * Release the buffer bp which was previously acquired with one of the
 * xfs_trans_... buffer allocation routines if the buffer has not
 * been modified within this transaction.  If the buffer is modified
 * within this transaction, do decrement the recursion count but do
 * not release the buffer even if the count goes to 0.  If the buffer is not
 * modified within the transaction, decrement the recursion count and
 * release the buffer if the recursion count goes to 0.
 *
 * If the buffer is to be released and it was not modified before
 * this transaction began, then free the buf_log_item associated with it.
 *
 * If the transaction pointer is NULL, make this just a normal
 * brelse() call.
 */
void
xfs_trans_brelse(xfs_trans_t	*tp,
		 xfs_buf_t	*bp)
{
	xfs_buf_log_item_t	*bip;
	int			freed;

	/*
	 * Default to a normal brelse() call if the tp is NULL.
	 */
	if (tp == NULL) {
		ASSERT(bp->b_transp == NULL);
		xfs_buf_relse(bp);
		return;
	}

	ASSERT(bp->b_transp == tp);
	bip = bp->b_fspriv;
	ASSERT(bip->bli_item.li_type == XFS_LI_BUF);
	ASSERT(!(bip->bli_flags & XFS_BLI_STALE));
	ASSERT(!(bip->__bli_format.blf_flags & XFS_BLF_CANCEL));
	ASSERT(atomic_read(&bip->bli_refcount) > 0);

	trace_xfs_trans_brelse(bip);

	/*
	 * If the release is just for a recursive lock,
	 * then decrement the count and return.
	 */
	if (bip->bli_recur > 0) {
		bip->bli_recur--;
		return;
	}

	/*
	 * If the buffer is dirty within this transaction, we can't
	 * release it until we commit.
	 */
	if (bip->bli_item.li_desc->lid_flags & XFS_LID_DIRTY)
		return;

	/*
	 * If the buffer has been invalidated, then we can't release
	 * it until the transaction commits to disk unless it is re-dirtied
	 * as part of this transaction.  This prevents us from pulling
	 * the item from the AIL before we should.
	 */
	if (bip->bli_flags & XFS_BLI_STALE)
		return;

	ASSERT(!(bip->bli_flags & XFS_BLI_LOGGED));

	/*
	 * Free up the log item descriptor tracking the released item.
	 */
	xfs_trans_del_item(&bip->bli_item);

	/*
	 * Clear the hold flag in the buf log item if it is set.
	 * We wouldn't want the next user of the buffer to
	 * get confused.
	 */
	if (bip->bli_flags & XFS_BLI_HOLD) {
		bip->bli_flags &= ~XFS_BLI_HOLD;
	}

	/*
	 * Drop our reference to the buf log item.
	 */
	freed = atomic_dec_and_test(&bip->bli_refcount);

	/*
	 * If the buf item is not tracking data in the log, then we must free it
	 * before releasing the buffer back to the free pool.
	 *
	 * If the fs has shutdown and we dropped the last reference, it may fall
	 * on us to release a (possibly dirty) bli if it never made it to the
	 * AIL (e.g., the aborted unpin already happened and didn't release it
	 * due to our reference). Since we're already shutdown and need xa_lock,
	 * just force remove from the AIL and release the bli here.
	 */
	if (XFS_FORCED_SHUTDOWN(tp->t_mountp) && freed) {
		xfs_trans_ail_remove(&bip->bli_item, SHUTDOWN_LOG_IO_ERROR);
		xfs_buf_item_relse(bp);
<<<<<<< HEAD
	} else if (!xfs_buf_item_dirty(bip)) {
=======
	} else if (!(bip->bli_flags & XFS_BLI_DIRTY)) {
>>>>>>> bb176f67
/***
		ASSERT(bp->b_pincount == 0);
***/
		ASSERT(atomic_read(&bip->bli_refcount) == 0);
		ASSERT(!(bip->bli_item.li_flags & XFS_LI_IN_AIL));
		ASSERT(!(bip->bli_flags & XFS_BLI_INODE_ALLOC_BUF));
		xfs_buf_item_relse(bp);
	}

	bp->b_transp = NULL;
	xfs_buf_relse(bp);
}

/*
 * Mark the buffer as not needing to be unlocked when the buf item's
 * iop_unlock() routine is called.  The buffer must already be locked
 * and associated with the given transaction.
 */
/* ARGSUSED */
void
xfs_trans_bhold(xfs_trans_t	*tp,
		xfs_buf_t	*bp)
{
	xfs_buf_log_item_t	*bip = bp->b_fspriv;

	ASSERT(bp->b_transp == tp);
	ASSERT(bip != NULL);
	ASSERT(!(bip->bli_flags & XFS_BLI_STALE));
	ASSERT(!(bip->__bli_format.blf_flags & XFS_BLF_CANCEL));
	ASSERT(atomic_read(&bip->bli_refcount) > 0);

	bip->bli_flags |= XFS_BLI_HOLD;
	trace_xfs_trans_bhold(bip);
}

/*
 * Cancel the previous buffer hold request made on this buffer
 * for this transaction.
 */
void
xfs_trans_bhold_release(xfs_trans_t	*tp,
			xfs_buf_t	*bp)
{
	xfs_buf_log_item_t	*bip = bp->b_fspriv;

	ASSERT(bp->b_transp == tp);
	ASSERT(bip != NULL);
	ASSERT(!(bip->bli_flags & XFS_BLI_STALE));
	ASSERT(!(bip->__bli_format.blf_flags & XFS_BLF_CANCEL));
	ASSERT(atomic_read(&bip->bli_refcount) > 0);
	ASSERT(bip->bli_flags & XFS_BLI_HOLD);

	bip->bli_flags &= ~XFS_BLI_HOLD;
	trace_xfs_trans_bhold_release(bip);
}

/*
 * Mark a buffer dirty in the transaction.
 */
void
xfs_trans_dirty_buf(
	struct xfs_trans	*tp,
	struct xfs_buf		*bp)
{
	struct xfs_buf_log_item	*bip = bp->b_fspriv;

	ASSERT(bp->b_transp == tp);
	ASSERT(bip != NULL);
	ASSERT(bp->b_iodone == NULL ||
	       bp->b_iodone == xfs_buf_iodone_callbacks);

	/*
	 * Mark the buffer as needing to be written out eventually,
	 * and set its iodone function to remove the buffer's buf log
	 * item from the AIL and free it when the buffer is flushed
	 * to disk.  See xfs_buf_attach_iodone() for more details
	 * on li_cb and xfs_buf_iodone_callbacks().
	 * If we end up aborting this transaction, we trap this buffer
	 * inside the b_bdstrat callback so that this won't get written to
	 * disk.
	 */
	bp->b_flags |= XBF_DONE;

	ASSERT(atomic_read(&bip->bli_refcount) > 0);
	bp->b_iodone = xfs_buf_iodone_callbacks;
	bip->bli_item.li_cb = xfs_buf_iodone;

	/*
	 * If we invalidated the buffer within this transaction, then
	 * cancel the invalidation now that we're dirtying the buffer
	 * again.  There are no races with the code in xfs_buf_item_unpin(),
	 * because we have a reference to the buffer this entire time.
	 */
	if (bip->bli_flags & XFS_BLI_STALE) {
		bip->bli_flags &= ~XFS_BLI_STALE;
		ASSERT(bp->b_flags & XBF_STALE);
		bp->b_flags &= ~XBF_STALE;
		bip->__bli_format.blf_flags &= ~XFS_BLF_CANCEL;
	}
	bip->bli_flags |= XFS_BLI_DIRTY | XFS_BLI_LOGGED;

	tp->t_flags |= XFS_TRANS_DIRTY;
	bip->bli_item.li_desc->lid_flags |= XFS_LID_DIRTY;
}

/*
 * This is called to mark bytes first through last inclusive of the given
 * buffer as needing to be logged when the transaction is committed.
 * The buffer must already be associated with the given transaction.
 *
 * First and last are numbers relative to the beginning of this buffer,
 * so the first byte in the buffer is numbered 0 regardless of the
 * value of b_blkno.
 */
void
xfs_trans_log_buf(
	struct xfs_trans	*tp,
	struct xfs_buf		*bp,
	uint			first,
	uint			last)
{
	struct xfs_buf_log_item	*bip = bp->b_fspriv;

	ASSERT(first <= last && last < BBTOB(bp->b_length));
	ASSERT(!(bip->bli_flags & XFS_BLI_ORDERED));

	xfs_trans_dirty_buf(tp, bp);

	trace_xfs_trans_log_buf(bip);
	xfs_buf_item_log(bip, first, last);
}


/*
 * Invalidate a buffer that is being used within a transaction.
 *
 * Typically this is because the blocks in the buffer are being freed, so we
 * need to prevent it from being written out when we're done.  Allowing it
 * to be written again might overwrite data in the free blocks if they are
 * reallocated to a file.
 *
 * We prevent the buffer from being written out by marking it stale.  We can't
 * get rid of the buf log item at this point because the buffer may still be
 * pinned by another transaction.  If that is the case, then we'll wait until
 * the buffer is committed to disk for the last time (we can tell by the ref
 * count) and free it in xfs_buf_item_unpin().  Until that happens we will
 * keep the buffer locked so that the buffer and buf log item are not reused.
 *
 * We also set the XFS_BLF_CANCEL flag in the buf log format structure and log
 * the buf item.  This will be used at recovery time to determine that copies
 * of the buffer in the log before this should not be replayed.
 *
 * We mark the item descriptor and the transaction dirty so that we'll hold
 * the buffer until after the commit.
 *
 * Since we're invalidating the buffer, we also clear the state about which
 * parts of the buffer have been logged.  We also clear the flag indicating
 * that this is an inode buffer since the data in the buffer will no longer
 * be valid.
 *
 * We set the stale bit in the buffer as well since we're getting rid of it.
 */
void
xfs_trans_binval(
	xfs_trans_t	*tp,
	xfs_buf_t	*bp)
{
	xfs_buf_log_item_t	*bip = bp->b_fspriv;
	int			i;

	ASSERT(bp->b_transp == tp);
	ASSERT(bip != NULL);
	ASSERT(atomic_read(&bip->bli_refcount) > 0);

	trace_xfs_trans_binval(bip);

	if (bip->bli_flags & XFS_BLI_STALE) {
		/*
		 * If the buffer is already invalidated, then
		 * just return.
		 */
		ASSERT(bp->b_flags & XBF_STALE);
		ASSERT(!(bip->bli_flags & (XFS_BLI_LOGGED | XFS_BLI_DIRTY)));
		ASSERT(!(bip->__bli_format.blf_flags & XFS_BLF_INODE_BUF));
		ASSERT(!(bip->__bli_format.blf_flags & XFS_BLFT_MASK));
		ASSERT(bip->__bli_format.blf_flags & XFS_BLF_CANCEL);
		ASSERT(bip->bli_item.li_desc->lid_flags & XFS_LID_DIRTY);
		ASSERT(tp->t_flags & XFS_TRANS_DIRTY);
		return;
	}

	xfs_buf_stale(bp);

	bip->bli_flags |= XFS_BLI_STALE;
	bip->bli_flags &= ~(XFS_BLI_INODE_BUF | XFS_BLI_LOGGED | XFS_BLI_DIRTY);
	bip->__bli_format.blf_flags &= ~XFS_BLF_INODE_BUF;
	bip->__bli_format.blf_flags |= XFS_BLF_CANCEL;
	bip->__bli_format.blf_flags &= ~XFS_BLFT_MASK;
	for (i = 0; i < bip->bli_format_count; i++) {
		memset(bip->bli_formats[i].blf_data_map, 0,
		       (bip->bli_formats[i].blf_map_size * sizeof(uint)));
	}
	bip->bli_item.li_desc->lid_flags |= XFS_LID_DIRTY;
	tp->t_flags |= XFS_TRANS_DIRTY;
}

/*
 * This call is used to indicate that the buffer contains on-disk inodes which
 * must be handled specially during recovery.  They require special handling
 * because only the di_next_unlinked from the inodes in the buffer should be
 * recovered.  The rest of the data in the buffer is logged via the inodes
 * themselves.
 *
 * All we do is set the XFS_BLI_INODE_BUF flag in the items flags so it can be
 * transferred to the buffer's log format structure so that we'll know what to
 * do at recovery time.
 */
void
xfs_trans_inode_buf(
	xfs_trans_t	*tp,
	xfs_buf_t	*bp)
{
	xfs_buf_log_item_t	*bip = bp->b_fspriv;

	ASSERT(bp->b_transp == tp);
	ASSERT(bip != NULL);
	ASSERT(atomic_read(&bip->bli_refcount) > 0);

	bip->bli_flags |= XFS_BLI_INODE_BUF;
	xfs_trans_buf_set_type(tp, bp, XFS_BLFT_DINO_BUF);
}

/*
 * This call is used to indicate that the buffer is going to
 * be staled and was an inode buffer. This means it gets
 * special processing during unpin - where any inodes
 * associated with the buffer should be removed from ail.
 * There is also special processing during recovery,
 * any replay of the inodes in the buffer needs to be
 * prevented as the buffer may have been reused.
 */
void
xfs_trans_stale_inode_buf(
	xfs_trans_t	*tp,
	xfs_buf_t	*bp)
{
	xfs_buf_log_item_t	*bip = bp->b_fspriv;

	ASSERT(bp->b_transp == tp);
	ASSERT(bip != NULL);
	ASSERT(atomic_read(&bip->bli_refcount) > 0);

	bip->bli_flags |= XFS_BLI_STALE_INODE;
	bip->bli_item.li_cb = xfs_buf_iodone;
	xfs_trans_buf_set_type(tp, bp, XFS_BLFT_DINO_BUF);
}

/*
 * Mark the buffer as being one which contains newly allocated
 * inodes.  We need to make sure that even if this buffer is
 * relogged as an 'inode buf' we still recover all of the inode
 * images in the face of a crash.  This works in coordination with
 * xfs_buf_item_committed() to ensure that the buffer remains in the
 * AIL at its original location even after it has been relogged.
 */
/* ARGSUSED */
void
xfs_trans_inode_alloc_buf(
	xfs_trans_t	*tp,
	xfs_buf_t	*bp)
{
	xfs_buf_log_item_t	*bip = bp->b_fspriv;

	ASSERT(bp->b_transp == tp);
	ASSERT(bip != NULL);
	ASSERT(atomic_read(&bip->bli_refcount) > 0);

	bip->bli_flags |= XFS_BLI_INODE_ALLOC_BUF;
	xfs_trans_buf_set_type(tp, bp, XFS_BLFT_DINO_BUF);
}

/*
 * Mark the buffer as ordered for this transaction. This means that the contents
 * of the buffer are not recorded in the transaction but it is tracked in the
 * AIL as though it was. This allows us to record logical changes in
 * transactions rather than the physical changes we make to the buffer without
 * changing writeback ordering constraints of metadata buffers.
 */
bool
xfs_trans_ordered_buf(
	struct xfs_trans	*tp,
	struct xfs_buf		*bp)
{
	struct xfs_buf_log_item	*bip = bp->b_fspriv;

	ASSERT(bp->b_transp == tp);
	ASSERT(bip != NULL);
	ASSERT(atomic_read(&bip->bli_refcount) > 0);

	if (xfs_buf_item_dirty_format(bip))
		return false;

	bip->bli_flags |= XFS_BLI_ORDERED;
	trace_xfs_buf_item_ordered(bip);

	/*
	 * We don't log a dirty range of an ordered buffer but it still needs
	 * to be marked dirty and that it has been logged.
	 */
	xfs_trans_dirty_buf(tp, bp);
	return true;
}

/*
 * Set the type of the buffer for log recovery so that it can correctly identify
 * and hence attach the correct buffer ops to the buffer after replay.
 */
void
xfs_trans_buf_set_type(
	struct xfs_trans	*tp,
	struct xfs_buf		*bp,
	enum xfs_blft		type)
{
	struct xfs_buf_log_item	*bip = bp->b_fspriv;

	if (!tp)
		return;

	ASSERT(bp->b_transp == tp);
	ASSERT(bip != NULL);
	ASSERT(atomic_read(&bip->bli_refcount) > 0);

	xfs_blft_to_flags(&bip->__bli_format, type);
}

void
xfs_trans_buf_copy_type(
	struct xfs_buf		*dst_bp,
	struct xfs_buf		*src_bp)
{
	struct xfs_buf_log_item	*sbip = src_bp->b_fspriv;
	struct xfs_buf_log_item	*dbip = dst_bp->b_fspriv;
	enum xfs_blft		type;

	type = xfs_blft_from_flags(&sbip->__bli_format);
	xfs_blft_to_flags(&dbip->__bli_format, type);
}

/*
 * Similar to xfs_trans_inode_buf(), this marks the buffer as a cluster of
 * dquots. However, unlike in inode buffer recovery, dquot buffers get
 * recovered in their entirety. (Hence, no XFS_BLI_DQUOT_ALLOC_BUF flag).
 * The only thing that makes dquot buffers different from regular
 * buffers is that we must not replay dquot bufs when recovering
 * if a _corresponding_ quotaoff has happened. We also have to distinguish
 * between usr dquot bufs and grp dquot bufs, because usr and grp quotas
 * can be turned off independently.
 */
/* ARGSUSED */
void
xfs_trans_dquot_buf(
	xfs_trans_t	*tp,
	xfs_buf_t	*bp,
	uint		type)
{
	struct xfs_buf_log_item	*bip = bp->b_fspriv;

	ASSERT(type == XFS_BLF_UDQUOT_BUF ||
	       type == XFS_BLF_PDQUOT_BUF ||
	       type == XFS_BLF_GDQUOT_BUF);

	bip->__bli_format.blf_flags |= type;

	switch (type) {
	case XFS_BLF_UDQUOT_BUF:
		type = XFS_BLFT_UDQUOT_BUF;
		break;
	case XFS_BLF_PDQUOT_BUF:
		type = XFS_BLFT_PDQUOT_BUF;
		break;
	case XFS_BLF_GDQUOT_BUF:
		type = XFS_BLFT_GDQUOT_BUF;
		break;
	default:
		type = XFS_BLFT_UNKNOWN_BUF;
		break;
	}

	xfs_trans_buf_set_type(tp, bp, type);
}<|MERGE_RESOLUTION|>--- conflicted
+++ resolved
@@ -435,11 +435,7 @@
 	if (XFS_FORCED_SHUTDOWN(tp->t_mountp) && freed) {
 		xfs_trans_ail_remove(&bip->bli_item, SHUTDOWN_LOG_IO_ERROR);
 		xfs_buf_item_relse(bp);
-<<<<<<< HEAD
-	} else if (!xfs_buf_item_dirty(bip)) {
-=======
 	} else if (!(bip->bli_flags & XFS_BLI_DIRTY)) {
->>>>>>> bb176f67
 /***
 		ASSERT(bp->b_pincount == 0);
 ***/
