/*
 *  SMB2 version specific operations
 *
 *  Copyright (c) 2012, Jeff Layton <jlayton@redhat.com>
 *
 *  This library is free software; you can redistribute it and/or modify
 *  it under the terms of the GNU General Public License v2 as published
 *  by the Free Software Foundation.
 *
 *  This library is distributed in the hope that it will be useful,
 *  but WITHOUT ANY WARRANTY; without even the implied warranty of
 *  MERCHANTABILITY or FITNESS FOR A PARTICULAR PURPOSE.  See
 *  the GNU Lesser General Public License for more details.
 *
 *  You should have received a copy of the GNU Lesser General Public License
 *  along with this library; if not, write to the Free Software
 *  Foundation, Inc., 59 Temple Place, Suite 330, Boston, MA 02111-1307 USA
 */

#include <linux/pagemap.h>
#include <linux/vfs.h>
#include <linux/falloc.h>
#include "cifsglob.h"
#include "smb2pdu.h"
#include "smb2proto.h"
#include "cifsproto.h"
#include "cifs_debug.h"
#include "cifs_unicode.h"
#include "smb2status.h"
#include "smb2glob.h"

static int
change_conf(struct TCP_Server_Info *server)
{
	server->credits += server->echo_credits + server->oplock_credits;
	server->oplock_credits = server->echo_credits = 0;
	switch (server->credits) {
	case 0:
		return -1;
	case 1:
		server->echoes = false;
		server->oplocks = false;
		cifs_dbg(VFS, "disabling echoes and oplocks\n");
		break;
	case 2:
		server->echoes = true;
		server->oplocks = false;
		server->echo_credits = 1;
		cifs_dbg(FYI, "disabling oplocks\n");
		break;
	default:
		server->echoes = true;
		server->oplocks = true;
		server->echo_credits = 1;
		server->oplock_credits = 1;
	}
	server->credits -= server->echo_credits + server->oplock_credits;
	return 0;
}

static void
smb2_add_credits(struct TCP_Server_Info *server, const unsigned int add,
		 const int optype)
{
	int *val, rc = 0;
	spin_lock(&server->req_lock);
	val = server->ops->get_credits_field(server, optype);
	*val += add;
	server->in_flight--;
	if (server->in_flight == 0 && (optype & CIFS_OP_MASK) != CIFS_NEG_OP)
		rc = change_conf(server);
	/*
	 * Sometimes server returns 0 credits on oplock break ack - we need to
	 * rebalance credits in this case.
	 */
	else if (server->in_flight > 0 && server->oplock_credits == 0 &&
		 server->oplocks) {
		if (server->credits > 1) {
			server->credits--;
			server->oplock_credits++;
		}
	}
	spin_unlock(&server->req_lock);
	wake_up(&server->request_q);
	if (rc)
		cifs_reconnect(server);
}

static void
smb2_set_credits(struct TCP_Server_Info *server, const int val)
{
	spin_lock(&server->req_lock);
	server->credits = val;
	spin_unlock(&server->req_lock);
}

static int *
smb2_get_credits_field(struct TCP_Server_Info *server, const int optype)
{
	switch (optype) {
	case CIFS_ECHO_OP:
		return &server->echo_credits;
	case CIFS_OBREAK_OP:
		return &server->oplock_credits;
	default:
		return &server->credits;
	}
}

static unsigned int
smb2_get_credits(struct mid_q_entry *mid)
{
	return le16_to_cpu(((struct smb2_hdr *)mid->resp_buf)->CreditRequest);
}

static int
smb2_wait_mtu_credits(struct TCP_Server_Info *server, unsigned int size,
		      unsigned int *num, unsigned int *credits)
{
	int rc = 0;
	unsigned int scredits;

	spin_lock(&server->req_lock);
	while (1) {
		if (server->credits <= 0) {
			spin_unlock(&server->req_lock);
			cifs_num_waiters_inc(server);
			rc = wait_event_killable(server->request_q,
					has_credits(server, &server->credits));
			cifs_num_waiters_dec(server);
			if (rc)
				return rc;
			spin_lock(&server->req_lock);
		} else {
			if (server->tcpStatus == CifsExiting) {
				spin_unlock(&server->req_lock);
				return -ENOENT;
			}

			scredits = server->credits;
			/* can deadlock with reopen */
			if (scredits == 1) {
				*num = SMB2_MAX_BUFFER_SIZE;
				*credits = 0;
				break;
			}

			/* leave one credit for a possible reopen */
			scredits--;
			*num = min_t(unsigned int, size,
				     scredits * SMB2_MAX_BUFFER_SIZE);

			*credits = DIV_ROUND_UP(*num, SMB2_MAX_BUFFER_SIZE);
			server->credits -= *credits;
			server->in_flight++;
			break;
		}
	}
	spin_unlock(&server->req_lock);
	return rc;
}

static __u64
smb2_get_next_mid(struct TCP_Server_Info *server)
{
	__u64 mid;
	/* for SMB2 we need the current value */
	spin_lock(&GlobalMid_Lock);
	mid = server->CurrentMid++;
	spin_unlock(&GlobalMid_Lock);
	return mid;
}

static struct mid_q_entry *
smb2_find_mid(struct TCP_Server_Info *server, char *buf)
{
	struct mid_q_entry *mid;
	struct smb2_hdr *hdr = (struct smb2_hdr *)buf;

	spin_lock(&GlobalMid_Lock);
	list_for_each_entry(mid, &server->pending_mid_q, qhead) {
		if ((mid->mid == hdr->MessageId) &&
		    (mid->mid_state == MID_REQUEST_SUBMITTED) &&
		    (mid->command == hdr->Command)) {
			spin_unlock(&GlobalMid_Lock);
			return mid;
		}
	}
	spin_unlock(&GlobalMid_Lock);
	return NULL;
}

static void
smb2_dump_detail(void *buf)
{
#ifdef CONFIG_CIFS_DEBUG2
	struct smb2_hdr *smb = (struct smb2_hdr *)buf;

	cifs_dbg(VFS, "Cmd: %d Err: 0x%x Flags: 0x%x Mid: %llu Pid: %d\n",
		 smb->Command, smb->Status, smb->Flags, smb->MessageId,
		 smb->ProcessId);
	cifs_dbg(VFS, "smb buf %p len %u\n", smb, smb2_calc_size(smb));
#endif
}

static bool
smb2_need_neg(struct TCP_Server_Info *server)
{
	return server->max_read == 0;
}

static int
smb2_negotiate(const unsigned int xid, struct cifs_ses *ses)
{
	int rc;
	ses->server->CurrentMid = 0;
	rc = SMB2_negotiate(xid, ses);
	/* BB we probably don't need to retry with modern servers */
	if (rc == -EAGAIN)
		rc = -EHOSTDOWN;
	return rc;
}

static unsigned int
smb2_negotiate_wsize(struct cifs_tcon *tcon, struct smb_vol *volume_info)
{
	struct TCP_Server_Info *server = tcon->ses->server;
	unsigned int wsize;

	/* start with specified wsize, or default */
	wsize = volume_info->wsize ? volume_info->wsize : CIFS_DEFAULT_IOSIZE;
	wsize = min_t(unsigned int, wsize, server->max_write);

	if (!(server->capabilities & SMB2_GLOBAL_CAP_LARGE_MTU))
		wsize = min_t(unsigned int, wsize, SMB2_MAX_BUFFER_SIZE);

	return wsize;
}

static unsigned int
smb2_negotiate_rsize(struct cifs_tcon *tcon, struct smb_vol *volume_info)
{
	struct TCP_Server_Info *server = tcon->ses->server;
	unsigned int rsize;

	/* start with specified rsize, or default */
	rsize = volume_info->rsize ? volume_info->rsize : CIFS_DEFAULT_IOSIZE;
	rsize = min_t(unsigned int, rsize, server->max_read);

	if (!(server->capabilities & SMB2_GLOBAL_CAP_LARGE_MTU))
		rsize = min_t(unsigned int, rsize, SMB2_MAX_BUFFER_SIZE);

	return rsize;
}

#ifdef CONFIG_CIFS_STATS2
static int
SMB3_request_interfaces(const unsigned int xid, struct cifs_tcon *tcon)
{
	int rc;
	unsigned int ret_data_len = 0;
	struct network_interface_info_ioctl_rsp *out_buf;

	rc = SMB2_ioctl(xid, tcon, NO_FILE_ID, NO_FILE_ID,
			FSCTL_QUERY_NETWORK_INTERFACE_INFO, true /* is_fsctl */,
			NULL /* no data input */, 0 /* no data input */,
			(char **)&out_buf, &ret_data_len);

	if ((rc == 0)  && (ret_data_len > 0)) {
		/* Dump info on first interface */
		cifs_dbg(FYI, "Adapter Capability 0x%x\t",
			le32_to_cpu(out_buf->Capability));
		cifs_dbg(FYI, "Link Speed %lld\n",
			le64_to_cpu(out_buf->LinkSpeed));
	} else
		cifs_dbg(VFS, "error %d on ioctl to get interface list\n", rc);

	return rc;
}
#endif /* STATS2 */

static void
smb3_qfs_tcon(const unsigned int xid, struct cifs_tcon *tcon)
{
	int rc;
	__le16 srch_path = 0; /* Null - open root of share */
	u8 oplock = SMB2_OPLOCK_LEVEL_NONE;
	struct cifs_open_parms oparms;
	struct cifs_fid fid;

	oparms.tcon = tcon;
	oparms.desired_access = FILE_READ_ATTRIBUTES;
	oparms.disposition = FILE_OPEN;
	oparms.create_options = 0;
	oparms.fid = &fid;
	oparms.reconnect = false;

	rc = SMB2_open(xid, &oparms, &srch_path, &oplock, NULL, NULL);
	if (rc)
		return;

#ifdef CONFIG_CIFS_STATS2
	SMB3_request_interfaces(xid, tcon);
#endif /* STATS2 */

	SMB2_QFS_attr(xid, tcon, fid.persistent_fid, fid.volatile_fid,
			FS_ATTRIBUTE_INFORMATION);
	SMB2_QFS_attr(xid, tcon, fid.persistent_fid, fid.volatile_fid,
			FS_DEVICE_INFORMATION);
	SMB2_QFS_attr(xid, tcon, fid.persistent_fid, fid.volatile_fid,
			FS_SECTOR_SIZE_INFORMATION); /* SMB3 specific */
	SMB2_close(xid, tcon, fid.persistent_fid, fid.volatile_fid);
	return;
}

static void
smb2_qfs_tcon(const unsigned int xid, struct cifs_tcon *tcon)
{
	int rc;
	__le16 srch_path = 0; /* Null - open root of share */
	u8 oplock = SMB2_OPLOCK_LEVEL_NONE;
	struct cifs_open_parms oparms;
	struct cifs_fid fid;

	oparms.tcon = tcon;
	oparms.desired_access = FILE_READ_ATTRIBUTES;
	oparms.disposition = FILE_OPEN;
	oparms.create_options = 0;
	oparms.fid = &fid;
	oparms.reconnect = false;

	rc = SMB2_open(xid, &oparms, &srch_path, &oplock, NULL, NULL);
	if (rc)
		return;

	SMB2_QFS_attr(xid, tcon, fid.persistent_fid, fid.volatile_fid,
			FS_ATTRIBUTE_INFORMATION);
	SMB2_QFS_attr(xid, tcon, fid.persistent_fid, fid.volatile_fid,
			FS_DEVICE_INFORMATION);
	SMB2_close(xid, tcon, fid.persistent_fid, fid.volatile_fid);
	return;
}

static int
smb2_is_path_accessible(const unsigned int xid, struct cifs_tcon *tcon,
			struct cifs_sb_info *cifs_sb, const char *full_path)
{
	int rc;
	__le16 *utf16_path;
	__u8 oplock = SMB2_OPLOCK_LEVEL_NONE;
	struct cifs_open_parms oparms;
	struct cifs_fid fid;

	utf16_path = cifs_convert_path_to_utf16(full_path, cifs_sb);
	if (!utf16_path)
		return -ENOMEM;

	oparms.tcon = tcon;
	oparms.desired_access = FILE_READ_ATTRIBUTES;
	oparms.disposition = FILE_OPEN;
	oparms.create_options = 0;
	oparms.fid = &fid;
	oparms.reconnect = false;

	rc = SMB2_open(xid, &oparms, utf16_path, &oplock, NULL, NULL);
	if (rc) {
		kfree(utf16_path);
		return rc;
	}

	rc = SMB2_close(xid, tcon, fid.persistent_fid, fid.volatile_fid);
	kfree(utf16_path);
	return rc;
}

static int
smb2_get_srv_inum(const unsigned int xid, struct cifs_tcon *tcon,
		  struct cifs_sb_info *cifs_sb, const char *full_path,
		  u64 *uniqueid, FILE_ALL_INFO *data)
{
	*uniqueid = le64_to_cpu(data->IndexNumber);
	return 0;
}

static int
smb2_query_file_info(const unsigned int xid, struct cifs_tcon *tcon,
		     struct cifs_fid *fid, FILE_ALL_INFO *data)
{
	int rc;
	struct smb2_file_all_info *smb2_data;

	smb2_data = kzalloc(sizeof(struct smb2_file_all_info) + PATH_MAX * 2,
			    GFP_KERNEL);
	if (smb2_data == NULL)
		return -ENOMEM;

	rc = SMB2_query_info(xid, tcon, fid->persistent_fid, fid->volatile_fid,
			     smb2_data);
	if (!rc)
		move_smb2_info_to_cifs(data, smb2_data);
	kfree(smb2_data);
	return rc;
}

static bool
smb2_can_echo(struct TCP_Server_Info *server)
{
	return server->echoes;
}

static void
smb2_clear_stats(struct cifs_tcon *tcon)
{
#ifdef CONFIG_CIFS_STATS
	int i;
	for (i = 0; i < NUMBER_OF_SMB2_COMMANDS; i++) {
		atomic_set(&tcon->stats.smb2_stats.smb2_com_sent[i], 0);
		atomic_set(&tcon->stats.smb2_stats.smb2_com_failed[i], 0);
	}
#endif
}

static void
smb2_dump_share_caps(struct seq_file *m, struct cifs_tcon *tcon)
{
	seq_puts(m, "\n\tShare Capabilities:");
	if (tcon->capabilities & SMB2_SHARE_CAP_DFS)
		seq_puts(m, " DFS,");
	if (tcon->capabilities & SMB2_SHARE_CAP_CONTINUOUS_AVAILABILITY)
		seq_puts(m, " CONTINUOUS AVAILABILITY,");
	if (tcon->capabilities & SMB2_SHARE_CAP_SCALEOUT)
		seq_puts(m, " SCALEOUT,");
	if (tcon->capabilities & SMB2_SHARE_CAP_CLUSTER)
		seq_puts(m, " CLUSTER,");
	if (tcon->capabilities & SMB2_SHARE_CAP_ASYMMETRIC)
		seq_puts(m, " ASYMMETRIC,");
	if (tcon->capabilities == 0)
		seq_puts(m, " None");
	if (tcon->ss_flags & SSINFO_FLAGS_ALIGNED_DEVICE)
		seq_puts(m, " Aligned,");
	if (tcon->ss_flags & SSINFO_FLAGS_PARTITION_ALIGNED_ON_DEVICE)
		seq_puts(m, " Partition Aligned,");
	if (tcon->ss_flags & SSINFO_FLAGS_NO_SEEK_PENALTY)
		seq_puts(m, " SSD,");
	if (tcon->ss_flags & SSINFO_FLAGS_TRIM_ENABLED)
		seq_puts(m, " TRIM-support,");

	seq_printf(m, "\tShare Flags: 0x%x", tcon->share_flags);
	if (tcon->perf_sector_size)
		seq_printf(m, "\tOptimal sector size: 0x%x",
			   tcon->perf_sector_size);
}

static void
smb2_print_stats(struct seq_file *m, struct cifs_tcon *tcon)
{
#ifdef CONFIG_CIFS_STATS
	atomic_t *sent = tcon->stats.smb2_stats.smb2_com_sent;
	atomic_t *failed = tcon->stats.smb2_stats.smb2_com_failed;
	seq_printf(m, "\nNegotiates: %d sent %d failed",
		   atomic_read(&sent[SMB2_NEGOTIATE_HE]),
		   atomic_read(&failed[SMB2_NEGOTIATE_HE]));
	seq_printf(m, "\nSessionSetups: %d sent %d failed",
		   atomic_read(&sent[SMB2_SESSION_SETUP_HE]),
		   atomic_read(&failed[SMB2_SESSION_SETUP_HE]));
	seq_printf(m, "\nLogoffs: %d sent %d failed",
		   atomic_read(&sent[SMB2_LOGOFF_HE]),
		   atomic_read(&failed[SMB2_LOGOFF_HE]));
	seq_printf(m, "\nTreeConnects: %d sent %d failed",
		   atomic_read(&sent[SMB2_TREE_CONNECT_HE]),
		   atomic_read(&failed[SMB2_TREE_CONNECT_HE]));
	seq_printf(m, "\nTreeDisconnects: %d sent %d failed",
		   atomic_read(&sent[SMB2_TREE_DISCONNECT_HE]),
		   atomic_read(&failed[SMB2_TREE_DISCONNECT_HE]));
	seq_printf(m, "\nCreates: %d sent %d failed",
		   atomic_read(&sent[SMB2_CREATE_HE]),
		   atomic_read(&failed[SMB2_CREATE_HE]));
	seq_printf(m, "\nCloses: %d sent %d failed",
		   atomic_read(&sent[SMB2_CLOSE_HE]),
		   atomic_read(&failed[SMB2_CLOSE_HE]));
	seq_printf(m, "\nFlushes: %d sent %d failed",
		   atomic_read(&sent[SMB2_FLUSH_HE]),
		   atomic_read(&failed[SMB2_FLUSH_HE]));
	seq_printf(m, "\nReads: %d sent %d failed",
		   atomic_read(&sent[SMB2_READ_HE]),
		   atomic_read(&failed[SMB2_READ_HE]));
	seq_printf(m, "\nWrites: %d sent %d failed",
		   atomic_read(&sent[SMB2_WRITE_HE]),
		   atomic_read(&failed[SMB2_WRITE_HE]));
	seq_printf(m, "\nLocks: %d sent %d failed",
		   atomic_read(&sent[SMB2_LOCK_HE]),
		   atomic_read(&failed[SMB2_LOCK_HE]));
	seq_printf(m, "\nIOCTLs: %d sent %d failed",
		   atomic_read(&sent[SMB2_IOCTL_HE]),
		   atomic_read(&failed[SMB2_IOCTL_HE]));
	seq_printf(m, "\nCancels: %d sent %d failed",
		   atomic_read(&sent[SMB2_CANCEL_HE]),
		   atomic_read(&failed[SMB2_CANCEL_HE]));
	seq_printf(m, "\nEchos: %d sent %d failed",
		   atomic_read(&sent[SMB2_ECHO_HE]),
		   atomic_read(&failed[SMB2_ECHO_HE]));
	seq_printf(m, "\nQueryDirectories: %d sent %d failed",
		   atomic_read(&sent[SMB2_QUERY_DIRECTORY_HE]),
		   atomic_read(&failed[SMB2_QUERY_DIRECTORY_HE]));
	seq_printf(m, "\nChangeNotifies: %d sent %d failed",
		   atomic_read(&sent[SMB2_CHANGE_NOTIFY_HE]),
		   atomic_read(&failed[SMB2_CHANGE_NOTIFY_HE]));
	seq_printf(m, "\nQueryInfos: %d sent %d failed",
		   atomic_read(&sent[SMB2_QUERY_INFO_HE]),
		   atomic_read(&failed[SMB2_QUERY_INFO_HE]));
	seq_printf(m, "\nSetInfos: %d sent %d failed",
		   atomic_read(&sent[SMB2_SET_INFO_HE]),
		   atomic_read(&failed[SMB2_SET_INFO_HE]));
	seq_printf(m, "\nOplockBreaks: %d sent %d failed",
		   atomic_read(&sent[SMB2_OPLOCK_BREAK_HE]),
		   atomic_read(&failed[SMB2_OPLOCK_BREAK_HE]));
#endif
}

static void
smb2_set_fid(struct cifsFileInfo *cfile, struct cifs_fid *fid, __u32 oplock)
{
	struct cifsInodeInfo *cinode = CIFS_I(cfile->dentry->d_inode);
	struct TCP_Server_Info *server = tlink_tcon(cfile->tlink)->ses->server;

	cfile->fid.persistent_fid = fid->persistent_fid;
	cfile->fid.volatile_fid = fid->volatile_fid;
	server->ops->set_oplock_level(cinode, oplock, fid->epoch,
				      &fid->purge_cache);
	cinode->can_cache_brlcks = CIFS_CACHE_WRITE(cinode);
}

static void
smb2_close_file(const unsigned int xid, struct cifs_tcon *tcon,
		struct cifs_fid *fid)
{
	SMB2_close(xid, tcon, fid->persistent_fid, fid->volatile_fid);
}

static int
SMB2_request_res_key(const unsigned int xid, struct cifs_tcon *tcon,
		     u64 persistent_fid, u64 volatile_fid,
		     struct copychunk_ioctl *pcchunk)
{
	int rc;
	unsigned int ret_data_len;
	struct resume_key_req *res_key;

	rc = SMB2_ioctl(xid, tcon, persistent_fid, volatile_fid,
			FSCTL_SRV_REQUEST_RESUME_KEY, true /* is_fsctl */,
			NULL, 0 /* no input */,
			(char **)&res_key, &ret_data_len);

	if (rc) {
		cifs_dbg(VFS, "refcpy ioctl error %d getting resume key\n", rc);
		goto req_res_key_exit;
	}
	if (ret_data_len < sizeof(struct resume_key_req)) {
		cifs_dbg(VFS, "Invalid refcopy resume key length\n");
		rc = -EINVAL;
		goto req_res_key_exit;
	}
	memcpy(pcchunk->SourceKey, res_key->ResumeKey, COPY_CHUNK_RES_KEY_SIZE);

req_res_key_exit:
	kfree(res_key);
	return rc;
}

static int
smb2_clone_range(const unsigned int xid,
			struct cifsFileInfo *srcfile,
			struct cifsFileInfo *trgtfile, u64 src_off,
			u64 len, u64 dest_off)
{
	int rc;
	unsigned int ret_data_len;
	struct copychunk_ioctl *pcchunk;
	struct copychunk_ioctl_rsp *retbuf = NULL;
	struct cifs_tcon *tcon;
	int chunks_copied = 0;
	bool chunk_sizes_updated = false;

	pcchunk = kmalloc(sizeof(struct copychunk_ioctl), GFP_KERNEL);

	if (pcchunk == NULL)
		return -ENOMEM;

	cifs_dbg(FYI, "in smb2_clone_range - about to call request res key\n");
	/* Request a key from the server to identify the source of the copy */
	rc = SMB2_request_res_key(xid, tlink_tcon(srcfile->tlink),
				srcfile->fid.persistent_fid,
				srcfile->fid.volatile_fid, pcchunk);

	/* Note: request_res_key sets res_key null only if rc !=0 */
	if (rc)
		goto cchunk_out;

	/* For now array only one chunk long, will make more flexible later */
	pcchunk->ChunkCount = __constant_cpu_to_le32(1);
	pcchunk->Reserved = 0;
	pcchunk->Reserved2 = 0;

	tcon = tlink_tcon(trgtfile->tlink);

	while (len > 0) {
		pcchunk->SourceOffset = cpu_to_le64(src_off);
		pcchunk->TargetOffset = cpu_to_le64(dest_off);
		pcchunk->Length =
			cpu_to_le32(min_t(u32, len, tcon->max_bytes_chunk));

		/* Request server copy to target from src identified by key */
		rc = SMB2_ioctl(xid, tcon, trgtfile->fid.persistent_fid,
			trgtfile->fid.volatile_fid, FSCTL_SRV_COPYCHUNK_WRITE,
			true /* is_fsctl */, (char *)pcchunk,
			sizeof(struct copychunk_ioctl),	(char **)&retbuf,
			&ret_data_len);
		if (rc == 0) {
			if (ret_data_len !=
					sizeof(struct copychunk_ioctl_rsp)) {
				cifs_dbg(VFS, "invalid cchunk response size\n");
				rc = -EIO;
				goto cchunk_out;
			}
			if (retbuf->TotalBytesWritten == 0) {
				cifs_dbg(FYI, "no bytes copied\n");
				rc = -EIO;
				goto cchunk_out;
			}
			/*
			 * Check if server claimed to write more than we asked
			 */
			if (le32_to_cpu(retbuf->TotalBytesWritten) >
			    le32_to_cpu(pcchunk->Length)) {
				cifs_dbg(VFS, "invalid copy chunk response\n");
				rc = -EIO;
				goto cchunk_out;
			}
			if (le32_to_cpu(retbuf->ChunksWritten) != 1) {
				cifs_dbg(VFS, "invalid num chunks written\n");
				rc = -EIO;
				goto cchunk_out;
			}
			chunks_copied++;

			src_off += le32_to_cpu(retbuf->TotalBytesWritten);
			dest_off += le32_to_cpu(retbuf->TotalBytesWritten);
			len -= le32_to_cpu(retbuf->TotalBytesWritten);

			cifs_dbg(FYI, "Chunks %d PartialChunk %d Total %d\n",
				le32_to_cpu(retbuf->ChunksWritten),
				le32_to_cpu(retbuf->ChunkBytesWritten),
				le32_to_cpu(retbuf->TotalBytesWritten));
		} else if (rc == -EINVAL) {
			if (ret_data_len != sizeof(struct copychunk_ioctl_rsp))
				goto cchunk_out;

			cifs_dbg(FYI, "MaxChunks %d BytesChunk %d MaxCopy %d\n",
				le32_to_cpu(retbuf->ChunksWritten),
				le32_to_cpu(retbuf->ChunkBytesWritten),
				le32_to_cpu(retbuf->TotalBytesWritten));

			/*
			 * Check if this is the first request using these sizes,
			 * (ie check if copy succeed once with original sizes
			 * and check if the server gave us different sizes after
			 * we already updated max sizes on previous request).
			 * if not then why is the server returning an error now
			 */
			if ((chunks_copied != 0) || chunk_sizes_updated)
				goto cchunk_out;

			/* Check that server is not asking us to grow size */
			if (le32_to_cpu(retbuf->ChunkBytesWritten) <
					tcon->max_bytes_chunk)
				tcon->max_bytes_chunk =
					le32_to_cpu(retbuf->ChunkBytesWritten);
			else
				goto cchunk_out; /* server gave us bogus size */

			/* No need to change MaxChunks since already set to 1 */
			chunk_sizes_updated = true;
		}
	}

cchunk_out:
	kfree(pcchunk);
	return rc;
}

static int
smb2_flush_file(const unsigned int xid, struct cifs_tcon *tcon,
		struct cifs_fid *fid)
{
	return SMB2_flush(xid, tcon, fid->persistent_fid, fid->volatile_fid);
}

static unsigned int
smb2_read_data_offset(char *buf)
{
	struct smb2_read_rsp *rsp = (struct smb2_read_rsp *)buf;
	return rsp->DataOffset;
}

static unsigned int
smb2_read_data_length(char *buf)
{
	struct smb2_read_rsp *rsp = (struct smb2_read_rsp *)buf;
	return le32_to_cpu(rsp->DataLength);
}


static int
smb2_sync_read(const unsigned int xid, struct cifsFileInfo *cfile,
	       struct cifs_io_parms *parms, unsigned int *bytes_read,
	       char **buf, int *buf_type)
{
	parms->persistent_fid = cfile->fid.persistent_fid;
	parms->volatile_fid = cfile->fid.volatile_fid;
	return SMB2_read(xid, parms, bytes_read, buf, buf_type);
}

static int
smb2_sync_write(const unsigned int xid, struct cifsFileInfo *cfile,
		struct cifs_io_parms *parms, unsigned int *written,
		struct kvec *iov, unsigned long nr_segs)
{

	parms->persistent_fid = cfile->fid.persistent_fid;
	parms->volatile_fid = cfile->fid.volatile_fid;
	return SMB2_write(xid, parms, written, iov, nr_segs);
}

/* Set or clear the SPARSE_FILE attribute based on value passed in setsparse */
static bool smb2_set_sparse(const unsigned int xid, struct cifs_tcon *tcon,
		struct cifsFileInfo *cfile, struct inode *inode, __u8 setsparse)
{
	struct cifsInodeInfo *cifsi;
	int rc;

	cifsi = CIFS_I(inode);

	/* if file already sparse don't bother setting sparse again */
	if ((cifsi->cifsAttrs & FILE_ATTRIBUTE_SPARSE_FILE) && setsparse)
		return true; /* already sparse */

	if (!(cifsi->cifsAttrs & FILE_ATTRIBUTE_SPARSE_FILE) && !setsparse)
		return true; /* already not sparse */

	/*
	 * Can't check for sparse support on share the usual way via the
	 * FS attribute info (FILE_SUPPORTS_SPARSE_FILES) on the share
	 * since Samba server doesn't set the flag on the share, yet
	 * supports the set sparse FSCTL and returns sparse correctly
	 * in the file attributes. If we fail setting sparse though we
	 * mark that server does not support sparse files for this share
	 * to avoid repeatedly sending the unsupported fsctl to server
	 * if the file is repeatedly extended.
	 */
	if (tcon->broken_sparse_sup)
		return false;

	rc = SMB2_ioctl(xid, tcon, cfile->fid.persistent_fid,
			cfile->fid.volatile_fid, FSCTL_SET_SPARSE,
			true /* is_fctl */, &setsparse, 1, NULL, NULL);
	if (rc) {
		tcon->broken_sparse_sup = true;
		cifs_dbg(FYI, "set sparse rc = %d\n", rc);
		return false;
	}

	if (setsparse)
		cifsi->cifsAttrs |= FILE_ATTRIBUTE_SPARSE_FILE;
	else
		cifsi->cifsAttrs &= (~FILE_ATTRIBUTE_SPARSE_FILE);

	return true;
}

static int
smb2_set_file_size(const unsigned int xid, struct cifs_tcon *tcon,
		   struct cifsFileInfo *cfile, __u64 size, bool set_alloc)
{
	__le64 eof = cpu_to_le64(size);
	struct inode *inode;

	/*
	 * If extending file more than one page make sparse. Many Linux fs
	 * make files sparse by default when extending via ftruncate
	 */
	inode = cfile->dentry->d_inode;

	if (!set_alloc && (size > inode->i_size + 8192)) {
		__u8 set_sparse = 1;

		/* whether set sparse succeeds or not, extend the file */
		smb2_set_sparse(xid, tcon, cfile, inode, set_sparse);
	}

	return SMB2_set_eof(xid, tcon, cfile->fid.persistent_fid,
			    cfile->fid.volatile_fid, cfile->pid, &eof, false);
}

static int
smb2_set_compression(const unsigned int xid, struct cifs_tcon *tcon,
		   struct cifsFileInfo *cfile)
{
	return SMB2_set_compression(xid, tcon, cfile->fid.persistent_fid,
			    cfile->fid.volatile_fid);
}

static int
smb2_query_dir_first(const unsigned int xid, struct cifs_tcon *tcon,
		     const char *path, struct cifs_sb_info *cifs_sb,
		     struct cifs_fid *fid, __u16 search_flags,
		     struct cifs_search_info *srch_inf)
{
	__le16 *utf16_path;
	int rc;
	__u8 oplock = SMB2_OPLOCK_LEVEL_NONE;
	struct cifs_open_parms oparms;

	utf16_path = cifs_convert_path_to_utf16(path, cifs_sb);
	if (!utf16_path)
		return -ENOMEM;

	oparms.tcon = tcon;
	oparms.desired_access = FILE_READ_ATTRIBUTES | FILE_READ_DATA;
	oparms.disposition = FILE_OPEN;
	oparms.create_options = 0;
	oparms.fid = fid;
	oparms.reconnect = false;

	rc = SMB2_open(xid, &oparms, utf16_path, &oplock, NULL, NULL);
	kfree(utf16_path);
	if (rc) {
		cifs_dbg(VFS, "open dir failed\n");
		return rc;
	}

	srch_inf->entries_in_buffer = 0;
	srch_inf->index_of_last_entry = 0;

	rc = SMB2_query_directory(xid, tcon, fid->persistent_fid,
				  fid->volatile_fid, 0, srch_inf);
	if (rc) {
		cifs_dbg(VFS, "query directory failed\n");
		SMB2_close(xid, tcon, fid->persistent_fid, fid->volatile_fid);
	}
	return rc;
}

static int
smb2_query_dir_next(const unsigned int xid, struct cifs_tcon *tcon,
		    struct cifs_fid *fid, __u16 search_flags,
		    struct cifs_search_info *srch_inf)
{
	return SMB2_query_directory(xid, tcon, fid->persistent_fid,
				    fid->volatile_fid, 0, srch_inf);
}

static int
smb2_close_dir(const unsigned int xid, struct cifs_tcon *tcon,
	       struct cifs_fid *fid)
{
	return SMB2_close(xid, tcon, fid->persistent_fid, fid->volatile_fid);
}

/*
* If we negotiate SMB2 protocol and get STATUS_PENDING - update
* the number of credits and return true. Otherwise - return false.
*/
static bool
smb2_is_status_pending(char *buf, struct TCP_Server_Info *server, int length)
{
	struct smb2_hdr *hdr = (struct smb2_hdr *)buf;

	if (hdr->Status != STATUS_PENDING)
		return false;

	if (!length) {
		spin_lock(&server->req_lock);
		server->credits += le16_to_cpu(hdr->CreditRequest);
		spin_unlock(&server->req_lock);
		wake_up(&server->request_q);
	}

	return true;
}

static int
smb2_oplock_response(struct cifs_tcon *tcon, struct cifs_fid *fid,
		     struct cifsInodeInfo *cinode)
{
	if (tcon->ses->server->capabilities & SMB2_GLOBAL_CAP_LEASING)
		return SMB2_lease_break(0, tcon, cinode->lease_key,
					smb2_get_lease_state(cinode));

	return SMB2_oplock_break(0, tcon, fid->persistent_fid,
				 fid->volatile_fid,
				 CIFS_CACHE_READ(cinode) ? 1 : 0);
}

static int
smb2_queryfs(const unsigned int xid, struct cifs_tcon *tcon,
	     struct kstatfs *buf)
{
	int rc;
	__le16 srch_path = 0; /* Null - open root of share */
	u8 oplock = SMB2_OPLOCK_LEVEL_NONE;
	struct cifs_open_parms oparms;
	struct cifs_fid fid;

	oparms.tcon = tcon;
	oparms.desired_access = FILE_READ_ATTRIBUTES;
	oparms.disposition = FILE_OPEN;
	oparms.create_options = 0;
	oparms.fid = &fid;
	oparms.reconnect = false;

	rc = SMB2_open(xid, &oparms, &srch_path, &oplock, NULL, NULL);
	if (rc)
		return rc;
	buf->f_type = SMB2_MAGIC_NUMBER;
	rc = SMB2_QFS_info(xid, tcon, fid.persistent_fid, fid.volatile_fid,
			   buf);
	SMB2_close(xid, tcon, fid.persistent_fid, fid.volatile_fid);
	return rc;
}

static bool
smb2_compare_fids(struct cifsFileInfo *ob1, struct cifsFileInfo *ob2)
{
	return ob1->fid.persistent_fid == ob2->fid.persistent_fid &&
	       ob1->fid.volatile_fid == ob2->fid.volatile_fid;
}

static int
smb2_mand_lock(const unsigned int xid, struct cifsFileInfo *cfile, __u64 offset,
	       __u64 length, __u32 type, int lock, int unlock, bool wait)
{
	if (unlock && !lock)
		type = SMB2_LOCKFLAG_UNLOCK;
	return SMB2_lock(xid, tlink_tcon(cfile->tlink),
			 cfile->fid.persistent_fid, cfile->fid.volatile_fid,
			 current->tgid, length, offset, type, wait);
}

static void
smb2_get_lease_key(struct inode *inode, struct cifs_fid *fid)
{
	memcpy(fid->lease_key, CIFS_I(inode)->lease_key, SMB2_LEASE_KEY_SIZE);
}

static void
smb2_set_lease_key(struct inode *inode, struct cifs_fid *fid)
{
	memcpy(CIFS_I(inode)->lease_key, fid->lease_key, SMB2_LEASE_KEY_SIZE);
}

static void
smb2_new_lease_key(struct cifs_fid *fid)
{
	get_random_bytes(fid->lease_key, SMB2_LEASE_KEY_SIZE);
}

static int
smb2_query_symlink(const unsigned int xid, struct cifs_tcon *tcon,
		   const char *full_path, char **target_path,
		   struct cifs_sb_info *cifs_sb)
{
	int rc;
	__le16 *utf16_path;
	__u8 oplock = SMB2_OPLOCK_LEVEL_NONE;
	struct cifs_open_parms oparms;
	struct cifs_fid fid;
	struct smb2_err_rsp *err_buf = NULL;
	struct smb2_symlink_err_rsp *symlink;
	unsigned int sub_len, sub_offset;

	cifs_dbg(FYI, "%s: path: %s\n", __func__, full_path);

	utf16_path = cifs_convert_path_to_utf16(full_path, cifs_sb);
	if (!utf16_path)
		return -ENOMEM;

	oparms.tcon = tcon;
	oparms.desired_access = FILE_READ_ATTRIBUTES;
	oparms.disposition = FILE_OPEN;
	oparms.create_options = 0;
	oparms.fid = &fid;
	oparms.reconnect = false;

	rc = SMB2_open(xid, &oparms, utf16_path, &oplock, NULL, &err_buf);

	if (!rc || !err_buf) {
		kfree(utf16_path);
		return -ENOENT;
	}
	/* open must fail on symlink - reset rc */
	rc = 0;
	symlink = (struct smb2_symlink_err_rsp *)err_buf->ErrorData;
	sub_len = le16_to_cpu(symlink->SubstituteNameLength);
	sub_offset = le16_to_cpu(symlink->SubstituteNameOffset);
	*target_path = cifs_strndup_from_utf16(
				(char *)symlink->PathBuffer + sub_offset,
				sub_len, true, cifs_sb->local_nls);
	if (!(*target_path)) {
		kfree(utf16_path);
		return -ENOMEM;
	}
	convert_delimiter(*target_path, '/');
	cifs_dbg(FYI, "%s: target path: %s\n", __func__, *target_path);
	kfree(utf16_path);
	return rc;
}

static long smb3_zero_range(struct file *file, struct cifs_tcon *tcon,
			    loff_t offset, loff_t len, bool keep_size)
{
	struct inode *inode;
	struct cifsInodeInfo *cifsi;
	struct cifsFileInfo *cfile = file->private_data;
	struct file_zero_data_information fsctl_buf;
	long rc;
	unsigned int xid;

	xid = get_xid();

	inode = cfile->dentry->d_inode;
	cifsi = CIFS_I(inode);

	/* if file not oplocked can't be sure whether asking to extend size */
	if (!CIFS_CACHE_READ(cifsi))
		if (keep_size == false)
			return -EOPNOTSUPP;

	/*
	 * Must check if file sparse since fallocate -z (zero range) assumes
	 * non-sparse allocation
	 */
	if (!(cifsi->cifsAttrs & FILE_ATTRIBUTE_SPARSE_FILE))
		return -EOPNOTSUPP;

	/*
	 * need to make sure we are not asked to extend the file since the SMB3
	 * fsctl does not change the file size. In the future we could change
	 * this to zero the first part of the range then set the file size
	 * which for a non sparse file would zero the newly extended range
	 */
	if (keep_size == false)
		if (i_size_read(inode) < offset + len)
			return -EOPNOTSUPP;

	cifs_dbg(FYI, "offset %lld len %lld", offset, len);

	fsctl_buf.FileOffset = cpu_to_le64(offset);
	fsctl_buf.BeyondFinalZero = cpu_to_le64(offset + len);

	rc = SMB2_ioctl(xid, tcon, cfile->fid.persistent_fid,
			cfile->fid.volatile_fid, FSCTL_SET_ZERO_DATA,
			true /* is_fctl */, (char *)&fsctl_buf,
			sizeof(struct file_zero_data_information), NULL, NULL);
	free_xid(xid);
	return rc;
}

static long smb3_punch_hole(struct file *file, struct cifs_tcon *tcon,
			    loff_t offset, loff_t len)
{
	struct inode *inode;
	struct cifsInodeInfo *cifsi;
	struct cifsFileInfo *cfile = file->private_data;
	struct file_zero_data_information fsctl_buf;
	long rc;
	unsigned int xid;
	__u8 set_sparse = 1;

	xid = get_xid();

	inode = cfile->dentry->d_inode;
	cifsi = CIFS_I(inode);

	/* Need to make file sparse, if not already, before freeing range. */
	/* Consider adding equivalent for compressed since it could also work */
	if (!smb2_set_sparse(xid, tcon, cfile, inode, set_sparse))
		return -EOPNOTSUPP;

	cifs_dbg(FYI, "offset %lld len %lld", offset, len);

	fsctl_buf.FileOffset = cpu_to_le64(offset);
	fsctl_buf.BeyondFinalZero = cpu_to_le64(offset + len);

	rc = SMB2_ioctl(xid, tcon, cfile->fid.persistent_fid,
			cfile->fid.volatile_fid, FSCTL_SET_ZERO_DATA,
			true /* is_fctl */, (char *)&fsctl_buf,
			sizeof(struct file_zero_data_information), NULL, NULL);
	free_xid(xid);
	return rc;
}

static long smb3_fallocate(struct file *file, struct cifs_tcon *tcon, int mode,
			   loff_t off, loff_t len)
{
	/* KEEP_SIZE already checked for by do_fallocate */
	if (mode & FALLOC_FL_PUNCH_HOLE)
		return smb3_punch_hole(file, tcon, off, len);
	else if (mode & FALLOC_FL_ZERO_RANGE) {
		if (mode & FALLOC_FL_KEEP_SIZE)
			return smb3_zero_range(file, tcon, off, len, true);
		return smb3_zero_range(file, tcon, off, len, false);
	}

	return -EOPNOTSUPP;
}

static void
smb2_downgrade_oplock(struct TCP_Server_Info *server,
			struct cifsInodeInfo *cinode, bool set_level2)
{
	if (set_level2)
		server->ops->set_oplock_level(cinode, SMB2_OPLOCK_LEVEL_II,
						0, NULL);
	else
		server->ops->set_oplock_level(cinode, 0, 0, NULL);
}

static void
smb2_set_oplock_level(struct cifsInodeInfo *cinode, __u32 oplock,
		      unsigned int epoch, bool *purge_cache)
{
	oplock &= 0xFF;
	if (oplock == SMB2_OPLOCK_LEVEL_NOCHANGE)
		return;
	if (oplock == SMB2_OPLOCK_LEVEL_BATCH) {
		cinode->oplock = CIFS_CACHE_RHW_FLG;
		cifs_dbg(FYI, "Batch Oplock granted on inode %p\n",
			 &cinode->vfs_inode);
	} else if (oplock == SMB2_OPLOCK_LEVEL_EXCLUSIVE) {
		cinode->oplock = CIFS_CACHE_RW_FLG;
		cifs_dbg(FYI, "Exclusive Oplock granted on inode %p\n",
			 &cinode->vfs_inode);
	} else if (oplock == SMB2_OPLOCK_LEVEL_II) {
		cinode->oplock = CIFS_CACHE_READ_FLG;
		cifs_dbg(FYI, "Level II Oplock granted on inode %p\n",
			 &cinode->vfs_inode);
	} else
		cinode->oplock = 0;
}

static void
smb21_set_oplock_level(struct cifsInodeInfo *cinode, __u32 oplock,
		       unsigned int epoch, bool *purge_cache)
{
	char message[5] = {0};

	oplock &= 0xFF;
	if (oplock == SMB2_OPLOCK_LEVEL_NOCHANGE)
		return;

	cinode->oplock = 0;
	if (oplock & SMB2_LEASE_READ_CACHING_HE) {
		cinode->oplock |= CIFS_CACHE_READ_FLG;
		strcat(message, "R");
	}
	if (oplock & SMB2_LEASE_HANDLE_CACHING_HE) {
		cinode->oplock |= CIFS_CACHE_HANDLE_FLG;
		strcat(message, "H");
	}
	if (oplock & SMB2_LEASE_WRITE_CACHING_HE) {
		cinode->oplock |= CIFS_CACHE_WRITE_FLG;
		strcat(message, "W");
	}
	if (!cinode->oplock)
		strcat(message, "None");
	cifs_dbg(FYI, "%s Lease granted on inode %p\n", message,
		 &cinode->vfs_inode);
}

static void
smb3_set_oplock_level(struct cifsInodeInfo *cinode, __u32 oplock,
		      unsigned int epoch, bool *purge_cache)
{
	unsigned int old_oplock = cinode->oplock;

	smb21_set_oplock_level(cinode, oplock, epoch, purge_cache);

	if (purge_cache) {
		*purge_cache = false;
		if (old_oplock == CIFS_CACHE_READ_FLG) {
			if (cinode->oplock == CIFS_CACHE_READ_FLG &&
			    (epoch - cinode->epoch > 0))
				*purge_cache = true;
			else if (cinode->oplock == CIFS_CACHE_RH_FLG &&
				 (epoch - cinode->epoch > 1))
				*purge_cache = true;
			else if (cinode->oplock == CIFS_CACHE_RHW_FLG &&
				 (epoch - cinode->epoch > 1))
				*purge_cache = true;
			else if (cinode->oplock == 0 &&
				 (epoch - cinode->epoch > 0))
				*purge_cache = true;
		} else if (old_oplock == CIFS_CACHE_RH_FLG) {
			if (cinode->oplock == CIFS_CACHE_RH_FLG &&
			    (epoch - cinode->epoch > 0))
				*purge_cache = true;
			else if (cinode->oplock == CIFS_CACHE_RHW_FLG &&
				 (epoch - cinode->epoch > 1))
				*purge_cache = true;
		}
		cinode->epoch = epoch;
	}
}

static bool
smb2_is_read_op(__u32 oplock)
{
	return oplock == SMB2_OPLOCK_LEVEL_II;
}

static bool
smb21_is_read_op(__u32 oplock)
{
	return (oplock & SMB2_LEASE_READ_CACHING_HE) &&
	       !(oplock & SMB2_LEASE_WRITE_CACHING_HE);
}

static __le32
map_oplock_to_lease(u8 oplock)
{
	if (oplock == SMB2_OPLOCK_LEVEL_EXCLUSIVE)
		return SMB2_LEASE_WRITE_CACHING | SMB2_LEASE_READ_CACHING;
	else if (oplock == SMB2_OPLOCK_LEVEL_II)
		return SMB2_LEASE_READ_CACHING;
	else if (oplock == SMB2_OPLOCK_LEVEL_BATCH)
		return SMB2_LEASE_HANDLE_CACHING | SMB2_LEASE_READ_CACHING |
		       SMB2_LEASE_WRITE_CACHING;
	return 0;
}

static char *
smb2_create_lease_buf(u8 *lease_key, u8 oplock)
{
	struct create_lease *buf;

	buf = kzalloc(sizeof(struct create_lease), GFP_KERNEL);
	if (!buf)
		return NULL;

	buf->lcontext.LeaseKeyLow = cpu_to_le64(*((u64 *)lease_key));
	buf->lcontext.LeaseKeyHigh = cpu_to_le64(*((u64 *)(lease_key + 8)));
	buf->lcontext.LeaseState = map_oplock_to_lease(oplock);

	buf->ccontext.DataOffset = cpu_to_le16(offsetof
					(struct create_lease, lcontext));
	buf->ccontext.DataLength = cpu_to_le32(sizeof(struct lease_context));
	buf->ccontext.NameOffset = cpu_to_le16(offsetof
				(struct create_lease, Name));
	buf->ccontext.NameLength = cpu_to_le16(4);
	/* SMB2_CREATE_REQUEST_LEASE is "RqLs" */
	buf->Name[0] = 'R';
	buf->Name[1] = 'q';
	buf->Name[2] = 'L';
	buf->Name[3] = 's';
	return (char *)buf;
}

static char *
smb3_create_lease_buf(u8 *lease_key, u8 oplock)
{
	struct create_lease_v2 *buf;

	buf = kzalloc(sizeof(struct create_lease_v2), GFP_KERNEL);
	if (!buf)
		return NULL;

	buf->lcontext.LeaseKeyLow = cpu_to_le64(*((u64 *)lease_key));
	buf->lcontext.LeaseKeyHigh = cpu_to_le64(*((u64 *)(lease_key + 8)));
	buf->lcontext.LeaseState = map_oplock_to_lease(oplock);

	buf->ccontext.DataOffset = cpu_to_le16(offsetof
					(struct create_lease_v2, lcontext));
	buf->ccontext.DataLength = cpu_to_le32(sizeof(struct lease_context_v2));
	buf->ccontext.NameOffset = cpu_to_le16(offsetof
				(struct create_lease_v2, Name));
	buf->ccontext.NameLength = cpu_to_le16(4);
	/* SMB2_CREATE_REQUEST_LEASE is "RqLs" */
	buf->Name[0] = 'R';
	buf->Name[1] = 'q';
	buf->Name[2] = 'L';
	buf->Name[3] = 's';
	return (char *)buf;
}

static __u8
smb2_parse_lease_buf(void *buf, unsigned int *epoch)
{
	struct create_lease *lc = (struct create_lease *)buf;

	*epoch = 0; /* not used */
	if (lc->lcontext.LeaseFlags & SMB2_LEASE_FLAG_BREAK_IN_PROGRESS)
		return SMB2_OPLOCK_LEVEL_NOCHANGE;
	return le32_to_cpu(lc->lcontext.LeaseState);
}

static __u8
smb3_parse_lease_buf(void *buf, unsigned int *epoch)
{
	struct create_lease_v2 *lc = (struct create_lease_v2 *)buf;

	*epoch = le16_to_cpu(lc->lcontext.Epoch);
	if (lc->lcontext.LeaseFlags & SMB2_LEASE_FLAG_BREAK_IN_PROGRESS)
		return SMB2_OPLOCK_LEVEL_NOCHANGE;
	return le32_to_cpu(lc->lcontext.LeaseState);
}

static unsigned int
smb2_wp_retry_size(struct inode *inode)
{
	return min_t(unsigned int, CIFS_SB(inode->i_sb)->wsize,
		     SMB2_MAX_BUFFER_SIZE);
}

<<<<<<< HEAD
=======
static bool
smb2_dir_needs_close(struct cifsFileInfo *cfile)
{
	return !cfile->invalidHandle;
}

>>>>>>> 9e82bf01
struct smb_version_operations smb20_operations = {
	.compare_fids = smb2_compare_fids,
	.setup_request = smb2_setup_request,
	.setup_async_request = smb2_setup_async_request,
	.check_receive = smb2_check_receive,
	.add_credits = smb2_add_credits,
	.set_credits = smb2_set_credits,
	.get_credits_field = smb2_get_credits_field,
	.get_credits = smb2_get_credits,
	.wait_mtu_credits = cifs_wait_mtu_credits,
	.get_next_mid = smb2_get_next_mid,
	.read_data_offset = smb2_read_data_offset,
	.read_data_length = smb2_read_data_length,
	.map_error = map_smb2_to_linux_error,
	.find_mid = smb2_find_mid,
	.check_message = smb2_check_message,
	.dump_detail = smb2_dump_detail,
	.clear_stats = smb2_clear_stats,
	.print_stats = smb2_print_stats,
	.is_oplock_break = smb2_is_valid_oplock_break,
	.downgrade_oplock = smb2_downgrade_oplock,
	.need_neg = smb2_need_neg,
	.negotiate = smb2_negotiate,
	.negotiate_wsize = smb2_negotiate_wsize,
	.negotiate_rsize = smb2_negotiate_rsize,
	.sess_setup = SMB2_sess_setup,
	.logoff = SMB2_logoff,
	.tree_connect = SMB2_tcon,
	.tree_disconnect = SMB2_tdis,
	.qfs_tcon = smb2_qfs_tcon,
	.is_path_accessible = smb2_is_path_accessible,
	.can_echo = smb2_can_echo,
	.echo = SMB2_echo,
	.query_path_info = smb2_query_path_info,
	.get_srv_inum = smb2_get_srv_inum,
	.query_file_info = smb2_query_file_info,
	.set_path_size = smb2_set_path_size,
	.set_file_size = smb2_set_file_size,
	.set_file_info = smb2_set_file_info,
	.set_compression = smb2_set_compression,
	.mkdir = smb2_mkdir,
	.mkdir_setinfo = smb2_mkdir_setinfo,
	.rmdir = smb2_rmdir,
	.unlink = smb2_unlink,
	.rename = smb2_rename_path,
	.create_hardlink = smb2_create_hardlink,
	.query_symlink = smb2_query_symlink,
	.open = smb2_open_file,
	.set_fid = smb2_set_fid,
	.close = smb2_close_file,
	.flush = smb2_flush_file,
	.async_readv = smb2_async_readv,
	.async_writev = smb2_async_writev,
	.sync_read = smb2_sync_read,
	.sync_write = smb2_sync_write,
	.query_dir_first = smb2_query_dir_first,
	.query_dir_next = smb2_query_dir_next,
	.close_dir = smb2_close_dir,
	.calc_smb_size = smb2_calc_size,
	.is_status_pending = smb2_is_status_pending,
	.oplock_response = smb2_oplock_response,
	.queryfs = smb2_queryfs,
	.mand_lock = smb2_mand_lock,
	.mand_unlock_range = smb2_unlock_range,
	.push_mand_locks = smb2_push_mandatory_locks,
	.get_lease_key = smb2_get_lease_key,
	.set_lease_key = smb2_set_lease_key,
	.new_lease_key = smb2_new_lease_key,
	.calc_signature = smb2_calc_signature,
	.is_read_op = smb2_is_read_op,
	.set_oplock_level = smb2_set_oplock_level,
	.create_lease_buf = smb2_create_lease_buf,
	.parse_lease_buf = smb2_parse_lease_buf,
	.clone_range = smb2_clone_range,
	.wp_retry_size = smb2_wp_retry_size,
<<<<<<< HEAD
=======
	.dir_needs_close = smb2_dir_needs_close,
>>>>>>> 9e82bf01
};

struct smb_version_operations smb21_operations = {
	.compare_fids = smb2_compare_fids,
	.setup_request = smb2_setup_request,
	.setup_async_request = smb2_setup_async_request,
	.check_receive = smb2_check_receive,
	.add_credits = smb2_add_credits,
	.set_credits = smb2_set_credits,
	.get_credits_field = smb2_get_credits_field,
	.get_credits = smb2_get_credits,
	.wait_mtu_credits = smb2_wait_mtu_credits,
	.get_next_mid = smb2_get_next_mid,
	.read_data_offset = smb2_read_data_offset,
	.read_data_length = smb2_read_data_length,
	.map_error = map_smb2_to_linux_error,
	.find_mid = smb2_find_mid,
	.check_message = smb2_check_message,
	.dump_detail = smb2_dump_detail,
	.clear_stats = smb2_clear_stats,
	.print_stats = smb2_print_stats,
	.is_oplock_break = smb2_is_valid_oplock_break,
	.downgrade_oplock = smb2_downgrade_oplock,
	.need_neg = smb2_need_neg,
	.negotiate = smb2_negotiate,
	.negotiate_wsize = smb2_negotiate_wsize,
	.negotiate_rsize = smb2_negotiate_rsize,
	.sess_setup = SMB2_sess_setup,
	.logoff = SMB2_logoff,
	.tree_connect = SMB2_tcon,
	.tree_disconnect = SMB2_tdis,
	.qfs_tcon = smb2_qfs_tcon,
	.is_path_accessible = smb2_is_path_accessible,
	.can_echo = smb2_can_echo,
	.echo = SMB2_echo,
	.query_path_info = smb2_query_path_info,
	.get_srv_inum = smb2_get_srv_inum,
	.query_file_info = smb2_query_file_info,
	.set_path_size = smb2_set_path_size,
	.set_file_size = smb2_set_file_size,
	.set_file_info = smb2_set_file_info,
	.set_compression = smb2_set_compression,
	.mkdir = smb2_mkdir,
	.mkdir_setinfo = smb2_mkdir_setinfo,
	.rmdir = smb2_rmdir,
	.unlink = smb2_unlink,
	.rename = smb2_rename_path,
	.create_hardlink = smb2_create_hardlink,
	.query_symlink = smb2_query_symlink,
	.open = smb2_open_file,
	.set_fid = smb2_set_fid,
	.close = smb2_close_file,
	.flush = smb2_flush_file,
	.async_readv = smb2_async_readv,
	.async_writev = smb2_async_writev,
	.sync_read = smb2_sync_read,
	.sync_write = smb2_sync_write,
	.query_dir_first = smb2_query_dir_first,
	.query_dir_next = smb2_query_dir_next,
	.close_dir = smb2_close_dir,
	.calc_smb_size = smb2_calc_size,
	.is_status_pending = smb2_is_status_pending,
	.oplock_response = smb2_oplock_response,
	.queryfs = smb2_queryfs,
	.mand_lock = smb2_mand_lock,
	.mand_unlock_range = smb2_unlock_range,
	.push_mand_locks = smb2_push_mandatory_locks,
	.get_lease_key = smb2_get_lease_key,
	.set_lease_key = smb2_set_lease_key,
	.new_lease_key = smb2_new_lease_key,
	.calc_signature = smb2_calc_signature,
	.is_read_op = smb21_is_read_op,
	.set_oplock_level = smb21_set_oplock_level,
	.create_lease_buf = smb2_create_lease_buf,
	.parse_lease_buf = smb2_parse_lease_buf,
	.clone_range = smb2_clone_range,
	.wp_retry_size = smb2_wp_retry_size,
<<<<<<< HEAD
=======
	.dir_needs_close = smb2_dir_needs_close,
>>>>>>> 9e82bf01
};

struct smb_version_operations smb30_operations = {
	.compare_fids = smb2_compare_fids,
	.setup_request = smb2_setup_request,
	.setup_async_request = smb2_setup_async_request,
	.check_receive = smb2_check_receive,
	.add_credits = smb2_add_credits,
	.set_credits = smb2_set_credits,
	.get_credits_field = smb2_get_credits_field,
	.get_credits = smb2_get_credits,
	.wait_mtu_credits = smb2_wait_mtu_credits,
	.get_next_mid = smb2_get_next_mid,
	.read_data_offset = smb2_read_data_offset,
	.read_data_length = smb2_read_data_length,
	.map_error = map_smb2_to_linux_error,
	.find_mid = smb2_find_mid,
	.check_message = smb2_check_message,
	.dump_detail = smb2_dump_detail,
	.clear_stats = smb2_clear_stats,
	.print_stats = smb2_print_stats,
	.dump_share_caps = smb2_dump_share_caps,
	.is_oplock_break = smb2_is_valid_oplock_break,
	.downgrade_oplock = smb2_downgrade_oplock,
	.need_neg = smb2_need_neg,
	.negotiate = smb2_negotiate,
	.negotiate_wsize = smb2_negotiate_wsize,
	.negotiate_rsize = smb2_negotiate_rsize,
	.sess_setup = SMB2_sess_setup,
	.logoff = SMB2_logoff,
	.tree_connect = SMB2_tcon,
	.tree_disconnect = SMB2_tdis,
	.qfs_tcon = smb3_qfs_tcon,
	.is_path_accessible = smb2_is_path_accessible,
	.can_echo = smb2_can_echo,
	.echo = SMB2_echo,
	.query_path_info = smb2_query_path_info,
	.get_srv_inum = smb2_get_srv_inum,
	.query_file_info = smb2_query_file_info,
	.set_path_size = smb2_set_path_size,
	.set_file_size = smb2_set_file_size,
	.set_file_info = smb2_set_file_info,
	.set_compression = smb2_set_compression,
	.mkdir = smb2_mkdir,
	.mkdir_setinfo = smb2_mkdir_setinfo,
	.rmdir = smb2_rmdir,
	.unlink = smb2_unlink,
	.rename = smb2_rename_path,
	.create_hardlink = smb2_create_hardlink,
	.query_symlink = smb2_query_symlink,
	.open = smb2_open_file,
	.set_fid = smb2_set_fid,
	.close = smb2_close_file,
	.flush = smb2_flush_file,
	.async_readv = smb2_async_readv,
	.async_writev = smb2_async_writev,
	.sync_read = smb2_sync_read,
	.sync_write = smb2_sync_write,
	.query_dir_first = smb2_query_dir_first,
	.query_dir_next = smb2_query_dir_next,
	.close_dir = smb2_close_dir,
	.calc_smb_size = smb2_calc_size,
	.is_status_pending = smb2_is_status_pending,
	.oplock_response = smb2_oplock_response,
	.queryfs = smb2_queryfs,
	.mand_lock = smb2_mand_lock,
	.mand_unlock_range = smb2_unlock_range,
	.push_mand_locks = smb2_push_mandatory_locks,
	.get_lease_key = smb2_get_lease_key,
	.set_lease_key = smb2_set_lease_key,
	.new_lease_key = smb2_new_lease_key,
	.generate_signingkey = generate_smb3signingkey,
	.calc_signature = smb3_calc_signature,
	.is_read_op = smb21_is_read_op,
	.set_oplock_level = smb3_set_oplock_level,
	.create_lease_buf = smb3_create_lease_buf,
	.parse_lease_buf = smb3_parse_lease_buf,
	.clone_range = smb2_clone_range,
	.validate_negotiate = smb3_validate_negotiate,
	.wp_retry_size = smb2_wp_retry_size,
<<<<<<< HEAD
=======
	.dir_needs_close = smb2_dir_needs_close,
	.fallocate = smb3_fallocate,
>>>>>>> 9e82bf01
};

struct smb_version_values smb20_values = {
	.version_string = SMB20_VERSION_STRING,
	.protocol_id = SMB20_PROT_ID,
	.req_capabilities = 0, /* MBZ */
	.large_lock_type = 0,
	.exclusive_lock_type = SMB2_LOCKFLAG_EXCLUSIVE_LOCK,
	.shared_lock_type = SMB2_LOCKFLAG_SHARED_LOCK,
	.unlock_lock_type = SMB2_LOCKFLAG_UNLOCK,
	.header_size = sizeof(struct smb2_hdr),
	.max_header_size = MAX_SMB2_HDR_SIZE,
	.read_rsp_size = sizeof(struct smb2_read_rsp) - 1,
	.lock_cmd = SMB2_LOCK,
	.cap_unix = 0,
	.cap_nt_find = SMB2_NT_FIND,
	.cap_large_files = SMB2_LARGE_FILES,
	.signing_enabled = SMB2_NEGOTIATE_SIGNING_ENABLED | SMB2_NEGOTIATE_SIGNING_REQUIRED,
	.signing_required = SMB2_NEGOTIATE_SIGNING_REQUIRED,
	.create_lease_size = sizeof(struct create_lease),
};

struct smb_version_values smb21_values = {
	.version_string = SMB21_VERSION_STRING,
	.protocol_id = SMB21_PROT_ID,
	.req_capabilities = 0, /* MBZ on negotiate req until SMB3 dialect */
	.large_lock_type = 0,
	.exclusive_lock_type = SMB2_LOCKFLAG_EXCLUSIVE_LOCK,
	.shared_lock_type = SMB2_LOCKFLAG_SHARED_LOCK,
	.unlock_lock_type = SMB2_LOCKFLAG_UNLOCK,
	.header_size = sizeof(struct smb2_hdr),
	.max_header_size = MAX_SMB2_HDR_SIZE,
	.read_rsp_size = sizeof(struct smb2_read_rsp) - 1,
	.lock_cmd = SMB2_LOCK,
	.cap_unix = 0,
	.cap_nt_find = SMB2_NT_FIND,
	.cap_large_files = SMB2_LARGE_FILES,
	.signing_enabled = SMB2_NEGOTIATE_SIGNING_ENABLED | SMB2_NEGOTIATE_SIGNING_REQUIRED,
	.signing_required = SMB2_NEGOTIATE_SIGNING_REQUIRED,
	.create_lease_size = sizeof(struct create_lease),
};

struct smb_version_values smb30_values = {
	.version_string = SMB30_VERSION_STRING,
	.protocol_id = SMB30_PROT_ID,
	.req_capabilities = SMB2_GLOBAL_CAP_DFS | SMB2_GLOBAL_CAP_LEASING | SMB2_GLOBAL_CAP_LARGE_MTU,
	.large_lock_type = 0,
	.exclusive_lock_type = SMB2_LOCKFLAG_EXCLUSIVE_LOCK,
	.shared_lock_type = SMB2_LOCKFLAG_SHARED_LOCK,
	.unlock_lock_type = SMB2_LOCKFLAG_UNLOCK,
	.header_size = sizeof(struct smb2_hdr),
	.max_header_size = MAX_SMB2_HDR_SIZE,
	.read_rsp_size = sizeof(struct smb2_read_rsp) - 1,
	.lock_cmd = SMB2_LOCK,
	.cap_unix = 0,
	.cap_nt_find = SMB2_NT_FIND,
	.cap_large_files = SMB2_LARGE_FILES,
	.signing_enabled = SMB2_NEGOTIATE_SIGNING_ENABLED | SMB2_NEGOTIATE_SIGNING_REQUIRED,
	.signing_required = SMB2_NEGOTIATE_SIGNING_REQUIRED,
	.create_lease_size = sizeof(struct create_lease_v2),
};

struct smb_version_values smb302_values = {
	.version_string = SMB302_VERSION_STRING,
	.protocol_id = SMB302_PROT_ID,
	.req_capabilities = SMB2_GLOBAL_CAP_DFS | SMB2_GLOBAL_CAP_LEASING | SMB2_GLOBAL_CAP_LARGE_MTU,
	.large_lock_type = 0,
	.exclusive_lock_type = SMB2_LOCKFLAG_EXCLUSIVE_LOCK,
	.shared_lock_type = SMB2_LOCKFLAG_SHARED_LOCK,
	.unlock_lock_type = SMB2_LOCKFLAG_UNLOCK,
	.header_size = sizeof(struct smb2_hdr),
	.max_header_size = MAX_SMB2_HDR_SIZE,
	.read_rsp_size = sizeof(struct smb2_read_rsp) - 1,
	.lock_cmd = SMB2_LOCK,
	.cap_unix = 0,
	.cap_nt_find = SMB2_NT_FIND,
	.cap_large_files = SMB2_LARGE_FILES,
	.signing_enabled = SMB2_NEGOTIATE_SIGNING_ENABLED | SMB2_NEGOTIATE_SIGNING_REQUIRED,
	.signing_required = SMB2_NEGOTIATE_SIGNING_REQUIRED,
	.create_lease_size = sizeof(struct create_lease_v2),
};<|MERGE_RESOLUTION|>--- conflicted
+++ resolved
@@ -1321,15 +1321,12 @@
 		     SMB2_MAX_BUFFER_SIZE);
 }
 
-<<<<<<< HEAD
-=======
 static bool
 smb2_dir_needs_close(struct cifsFileInfo *cfile)
 {
 	return !cfile->invalidHandle;
 }
 
->>>>>>> 9e82bf01
 struct smb_version_operations smb20_operations = {
 	.compare_fids = smb2_compare_fids,
 	.setup_request = smb2_setup_request,
@@ -1405,10 +1402,7 @@
 	.parse_lease_buf = smb2_parse_lease_buf,
 	.clone_range = smb2_clone_range,
 	.wp_retry_size = smb2_wp_retry_size,
-<<<<<<< HEAD
-=======
 	.dir_needs_close = smb2_dir_needs_close,
->>>>>>> 9e82bf01
 };
 
 struct smb_version_operations smb21_operations = {
@@ -1486,10 +1480,7 @@
 	.parse_lease_buf = smb2_parse_lease_buf,
 	.clone_range = smb2_clone_range,
 	.wp_retry_size = smb2_wp_retry_size,
-<<<<<<< HEAD
-=======
 	.dir_needs_close = smb2_dir_needs_close,
->>>>>>> 9e82bf01
 };
 
 struct smb_version_operations smb30_operations = {
@@ -1570,11 +1561,8 @@
 	.clone_range = smb2_clone_range,
 	.validate_negotiate = smb3_validate_negotiate,
 	.wp_retry_size = smb2_wp_retry_size,
-<<<<<<< HEAD
-=======
 	.dir_needs_close = smb2_dir_needs_close,
 	.fallocate = smb3_fallocate,
->>>>>>> 9e82bf01
 };
 
 struct smb_version_values smb20_values = {
